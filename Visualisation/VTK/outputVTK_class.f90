--- conflicted
+++ resolved
@@ -46,27 +46,16 @@
   !!   }
   !!
   type, public                                              :: outputVTK
-<<<<<<< HEAD
-    logical(defBool), private                               :: legacy = .TRUE. 
-    integer(shortInt), dimension(2), private                :: version = [3,0] 
-    real(defReal), dimension(3), private                    :: corner 
-    real(defReal), dimension(3), private                    :: width  
-    integer(shortInt), dimension(3)                         :: nVox   
-    integer(shortInt), private                              :: nCells 
-    integer(shortInt), private                              :: nOutput
-    real(defReal), dimension(:,:,:,:), allocatable          :: values  
-=======
     logical(defBool), private                               :: legacy = .TRUE.
     integer(shortInt), dimension(2), private                :: version = [3,0]
-    real(defReal), dimension(3), private                    :: corner
-    real(defReal), dimension(3), private                    :: width
-    integer(shortInt), dimension(3), private                :: nVox
-    integer(shortInt), private                              :: nCells
-    integer(shortInt), private                              :: nOutput
-    real(defReal), dimension(:,:,:,:), allocatable, private :: values
->>>>>>> 8531673e
-    character(nameLen), dimension(:), allocatable, private  :: dataName
-    logical(defBool), dimension(:), allocatable, private    :: dataReal
+    real(defReal), dimension(3)                             :: corner
+    real(defReal), dimension(3)                             :: width
+    integer(shortInt), dimension(3)                         :: nVox
+    integer(shortInt)                                       :: nCells
+    integer(shortInt)                                       :: nOutput
+    real(defReal), dimension(:,:,:,:), allocatable          :: values
+    character(nameLen), dimension(:), allocatable           :: dataName
+    logical(defBool), dimension(:), allocatable             :: dataReal
   contains
     procedure :: init
     generic   :: addData => addDataInt,&
