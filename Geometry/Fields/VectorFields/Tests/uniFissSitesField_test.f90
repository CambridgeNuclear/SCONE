module uniFissSitesField_test
  use numPrecision
  use funit
  use particle_class,           only : particle, particleState
  use dictionary_class,         only : dictionary
  use dictParser_func,          only : charToDict
  use geometry_inter,           only : geometry
  use RNG_class,                only : RNG
  use uniFissSitesField_class,  only : uniFissSitesField

  implicit none


@testCase
  type, extends(TestCase) :: test_uniFissSitesField
    private
    type(uniFissSitesField) :: ufsField
  contains
    procedure :: setUp
    procedure :: tearDown
  end type test_uniFissSitesField

  !!
  !! Map definition
  !!
  character(*), parameter :: DICT_DEF = &
  " type spaceMap;  axis z;  grid unstruct; &
    &bins (0.0 20.0 40.0 60.0 80.0); "

contains

  !!
  !! Sets up test_weightWindows object we can use in a number of tests
  !!
  subroutine setUp(this)
    class(test_uniFissSitesField), intent(inout) :: this
    type(dictionary)                             :: dict, dictMap
    class(geometry), pointer                     :: geom
    class(RNG), pointer                          :: rand
    integer(shortInt)                            :: type

    call charToDict(dictMap, DICT_DEF)

    ! Initialise dictionaries
    call dict % init(3)

    ! Build material map definition
    call dict % store('type', 'uniFissSitesField')
    call dict % store('uniformVolMap', 1)
    call dict % store('map', dictMap)

    call this % ufsField % init(dict)
    call this % ufsField % estimateVol(geom, rand, type)

  end subroutine setUp

  !!
  !! Kills test_weightWindows object
  !!
  subroutine tearDown(this)
    class(test_uniFissSitesField), intent(inout) :: this

    call this % ufsField % kill()

  end subroutine tearDown

!!<><><><><><><><><><><><><><><><><><><><><><><><><><><><><><><><><><><><><><><><><><><><><><><><><>
!! PROPER TESTS BEGIN HERE
!!<><><><><><><><><><><><><><><><><><><><><><><><><><><><><><><><><><><><><><><><><><><><><><><><><>

  !!
  !! Test retrieving the ufs values
  !!
@Test
  subroutine testGetValue(this)
    class(test_uniFissSitesField), intent(inout) :: this
    type(particle)                               :: p
    type(particleState)                          :: state
    real(defReal), dimension(3)                  :: bins, EXPECTED_BINS

    ! Test case in the map
    p % coords % lvl(1) % r = [0.5, 7.0, 50.0]

<<<<<<< HEAD
    bins = this % ufsField % atP(p)
=======
>>>>>>> 8b7d5936
    EXPECTED_BINS = [0.25, 0.25, 0.0]
    bins = this % ufsField % atP(p)
    @assertEqual(EXPECTED_BINS, bins, tolerance=1.0e-6)

    ! Test case outside the map
    p % coords % lvl(1) % r = [0.5, 7.0, 100.0]

    bins = this % ufsField % atP(p)
    EXPECTED_BINS = [1.0, 1.0, 1.0]
    @assertEqual(EXPECTED_BINS,bins)

    ! Modify the map by storing fission sites
    state % r   = [0.5, 7.0, 12.0]
    state % wgt = 0.2

    call this % ufsField % storeFS(state)

    state % r   = [0.5, 7.0, 23.2]
    state % wgt = 0.8
    call this % ufsField % storeFS(state)

    call this % ufsField % updateMap()

    ! Test case in the updated map
    p % coords % lvl(1) % r = [0.5, 7.0, 18.1]

    bins = this % ufsField % atP(p)
    EXPECTED_BINS = [0.25, 0.06666666667, 0.0]
    @assertEqual(EXPECTED_BINS, bins, tolerance=1.0e-6)

  end subroutine testGetValue


end module uniFissSitesField_test<|MERGE_RESOLUTION|>--- conflicted
+++ resolved
@@ -81,10 +81,6 @@
     ! Test case in the map
     p % coords % lvl(1) % r = [0.5, 7.0, 50.0]
 
-<<<<<<< HEAD
-    bins = this % ufsField % atP(p)
-=======
->>>>>>> 8b7d5936
     EXPECTED_BINS = [0.25, 0.25, 0.0]
     bins = this % ufsField % atP(p)
     @assertEqual(EXPECTED_BINS, bins, tolerance=1.0e-6)
