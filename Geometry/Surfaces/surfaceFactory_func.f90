--- conflicted
+++ resolved
@@ -12,11 +12,7 @@
   use cylinder_class,       only : cylinder
   use plane_class,          only : plane
   use sphere_class,         only : sphere
-<<<<<<< HEAD
-  use cone_class,           only : cone
   use quadric_class,        only : quadric
-=======
->>>>>>> bd300f38
   use box_class,            only : box
   use squareCylinder_class, only : squareCylinder
   use truncCylinder_class,  only : truncCylinder
