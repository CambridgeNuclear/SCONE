--- conflicted
+++ resolved
@@ -14,7 +14,6 @@
   use transportOperatorHT_class,        only : transportOperatorHT
   use transportOperatorTime_class,      only : transportOperatorTime
   use transportOperatorGeomHT_class,    only : transportOperatorGeomHT
-  !use transportOperatorDynamicDT_class, only : transportOperatorDynamicDT
 
   implicit none
   private
@@ -23,18 +22,11 @@
   ! It is printed if type was unrecognised
   ! NOTE:
   ! For now  it is necessary to adjust trailing blanks so all enteries have the same length
-<<<<<<< HEAD
   character(nameLen),dimension(*),parameter :: AVALIBLE_transportOps = [ 'transportOperatorST    ', &
                                                                          'transportOperatorDT    ', &
                                                                          'transportOperatorHT    ', &
                                                                          'transportOperatorTime  ', &
-                                                                         'transportOperatorGeomHT']!, &
-                                                                       !  'dynamicTranspOperDT']
-=======
-  character(nameLen),dimension(*),parameter :: AVALIBLE_transportOps = [ 'transportOperatorST', &
-                                                                         'transportOperatorDT', &
-                                                                         'transportOperatorHT']
->>>>>>> 7a5c199d
+                                                                         'transportOperatorGeomHT']
 
   public :: new_transportOperator
 
@@ -55,12 +47,7 @@
     ! Obtain string that specifies type to be built
     call dict % get(type,'type')
 
-<<<<<<< HEAD
     ! Allocate appropriate subclass of transportOperator
-    ! *** ADD CASE STATEMENT FOR A NEW TRANSPORT OPERATOR BELOW ***!
-=======
-    ! Allocate approperiate subclass of transportOperator
->>>>>>> 7a5c199d
     select case(type)
       case('transportOperatorST')
         allocate( transportOperatorST :: new)
@@ -70,23 +57,12 @@
 
       case('transportOperatorHT')
         allocate( transportOperatorHT :: new)
-<<<<<<< HEAD
-        call new % init(dict)
 
       case('transportOperatorTime')
         allocate( transportOperatorTime :: new)
-        call new % init(dict)
 
       case('transportOperatorGeomHT')
         allocate( transportOperatorGeomHT :: new)
-        call new % init(dict)
-
-
-!      case('dynamicTranspOperDT')
-!        allocate( transportOperatorDynamicDT :: new)
-!        call new % init(dict, geom)
-=======
->>>>>>> 7a5c199d
 
       case default
         print *, AVALIBLE_transportOps
