--- conflicted
+++ resolved
@@ -12,6 +12,7 @@
   use transportOperatorST_class,        only : transportOperatorST
   use transportOperatorDT_class,        only : transportOperatorDT
   use transportOperatorHT_class,        only : transportOperatorHT
+  use transportOperatorIMC_class,       only : transportOperatorIMC
   use transportOperatorTimeHT_class,    only : transportOperatorTimeHT
   !use transportOperatorDynamicDT_class, only : transportOperatorDynamicDT
 
@@ -29,6 +30,7 @@
   character(nameLen),dimension(*),parameter :: AVALIBLE_transportOps = [ 'transportOperatorST    ', &
                                                                          'transportOperatorDT    ', &
                                                                          'transportOperatorHT    ', &
+                                                                         'transportOperatorIMC   ', &
                                                                          'transportOperatorTimeHT']!, &
                                                                        !  'dynamicTranspOperDT']
 
@@ -67,15 +69,13 @@
         allocate( transportOperatorHT :: new)
         call new % init(dict)
 
-<<<<<<< HEAD
       case('transportOperatorIMC')
         allocate( transportOperatorIMC :: new)
         call new % init(dict, geom)
-=======
+
       case('transportOperatorTimeHT')
         allocate( transportOperatorTimeHT :: new)
         call new % init(dict)
->>>>>>> 4ccf587a
 
 !      case('dynamicTranspOperDT')
 !        allocate( transportOperatorDynamicDT :: new)
