--- conflicted
+++ resolved
@@ -19,7 +19,7 @@
   use transportOperator_inter,    only : transportOperator, init_super => init
 
   ! Geometry interfaces
-  use geometry_inter,             only : geometry
+  use geometry_inter,             only : geometry, distCache
 
   ! Nuclear data interfaces
   use nuclearDataReg_mod,         only : ndReg_get => get
@@ -32,7 +32,8 @@
   !! Transport operator that moves a particle with hybrid tracking
   !!
   type, public, extends(transportOperator) :: transportOperatorHT
-    real(defReal) :: cutoff   ! Cutoff threshold between ST and DT
+    real(defReal)    :: cutoff   ! Cutoff threshold between ST and DT
+    logical(defBool) :: cache = .true.
 
   contains
     procedure :: transit => tracking_selection
@@ -97,30 +98,18 @@
     DTLoop:do
       distance = -log( p % pRNG % get() ) * majorant_inv
       
+      speed = p % getSpeed()
+      time = distance / speed + p % time
+
       ! Set a max flight distance due to hitting the time-boundary
-      if (p % timeMax > ZERO) then
-        speed = p % getSpeed()
-        time = distance / speed + p % time
-
-        ! Hit the time boundary: set max distance and age the particle
-        if (time > p % timeMax) then
-          distance = speed * (p % timeMax - p % time)
-          p % fate = AGED_FATE
-          
-        ! Advance particle in time
-        else
-          p % time = time
-        end if
-
-      end if
-
-      ! Move particle in the geometry
+      if (p % timeMax > ZERO .and. time > p % timeMax) then
+        distance = speed * (p % timeMax - p % time)
+        p % fate = AGED_FATE
+      end if
+
+      ! Move particle in the geometry and time
       call self % geom % teleport(p % coords, distance)
-
-      ! If particle has aged, exit
-      if (p % fate == AGED_FATE) then
-        return
-      end if
+      p % time = p % time + distance / speed
       
       select case(p % matIdx())
 
@@ -128,11 +117,11 @@
         case(OUTSIDE_FILL)
           p % fate = LEAK_FATE
           p % isDead = .true.
-          return
-
+          exit DTLoop
 
         ! Check for void
         case(VOID_MAT)
+          if (p % fate == AGED_FATE) exit DTLoop
           call tally % reportInColl(p, .true.)
           cycle DTLoop
 
@@ -150,6 +139,11 @@
           ! All is well
 
       end select
+      
+      ! If particle has aged, exit
+      if (p % fate == AGED_FATE) then
+        exit DTLoop
+      end if
 
       ! Obtain the local cross-section
       sigmaT = self % xsData % getTrackMatXS(p, p % matIdx())
@@ -177,13 +171,11 @@
     type(tallyAdmin), intent(inout)           :: tally
     class(particleDungeon),intent(inout)      :: thisCycle
     class(particleDungeon),intent(inout)      :: nextCycle
-    integer(shortInt)                         :: event
-<<<<<<< HEAD
-    real(defReal)                             :: sigmaT, dist, speed, time
-=======
-    real(defReal)                             :: sigmaT, dist, sigmaTrack, invSigmaTrack
+    integer(shortInt)                         :: event, collFate
+    real(defReal)                             :: sigmaT, dist, sigmaTrack, invSigmaTrack, &
+                                                 speed, time
     real(defReal), parameter                  :: tol  = 1.0E-12
->>>>>>> 5f59bed0
+    type(distCache)                           :: cache
     character(100), parameter :: Here = 'surfaceTracking (transportOperatorHT_class.f90)'
 
     STLoop: do
@@ -209,30 +201,34 @@
         ! Should never happen! Catches NaN distances
         if (dist /= dist) call fatalError(Here, "Distance is NaN")
         
-        ! Set a max flight distance due to hitting the time-boundary
-        if (p % timeMax > ZERO) then
-          speed = p % getSpeed()
-          time = dist / speed + p % time
-
-          ! Hit the time boundary: set max distance and age the particle
-          if (time > p % timeMax) then
-            dist = speed * (p % timeMax - p % time)
-            p % fate = AGED_FATE
-          
-          ! Advance particle in time
-          else
-            p % time = time
-          end if
-
-        end if
-
+      end if
+      
+      speed = p % getSpeed()
+      time = dist / speed + p % time
+      
+      ! Set a max flight distance due to hitting the time-boundary
+      if (p % timeMax > ZERO .and. time > p % timeMax) then
+        dist = speed * (p % timeMax - p % time)
+        collFate = AGED_FATE
+      else
+        collFate = NO_FATE
       end if
       
       ! Save state before movement
       call p % savePrePath()
 
-      ! Move to the next stop. NOTE: "move" resets dist to distanced moved!
-      call self % geom % move(p % coords, dist, event)
+      ! Move to the next stop.
+      if (self % cache) then
+        call self % geom % move_withCache(p % coords, dist, event, cache)
+      else
+        call self % geom % move(p % coords, dist, event)
+      end if
+      
+      ! Advance in time
+      p % time = p % time + dist / speed
+
+      ! Set fate if a collision occurred
+      if (event == COLL_EV) p % fate = collFate
 
       ! Send tally report for a path moved
       call tally % reportPath(p, dist)
@@ -259,12 +255,9 @@
 
       end select
       
-      if (p % isDead) exit STLoop
-
-<<<<<<< HEAD
-      ! Return if particle stoped at collision (not cell boundary)
-      if (event == COLL_EV .or. p % isDead .or. p % fate == AGED_FATE) exit STLoop
-=======
+      ! Return if particle is stopped by death, or aging
+      if (p % isDead .or. p % fate == AGED_FATE) exit STLoop
+      
       ! Roll RNG to determine if the collision is real or virtual
       ! Exit the loop if the collision is real, report collision if virtual
       if (event == COLL_EV) then
@@ -274,7 +267,6 @@
           call tally % reportInColl(p, .true.)
         end if
       end if
->>>>>>> 5f59bed0
 
     end do STLoop
 
@@ -296,6 +288,10 @@
 
     ! Retrieve DT-ST probability cutoff
     call dict % getOrDefault(self % cutoff,'cutoff',0.9_defReal)
+    
+    if (dict % isPresent('cache')) then
+      call dict % get(self % cache, 'cache')
+    end if
 
   end subroutine init
 
