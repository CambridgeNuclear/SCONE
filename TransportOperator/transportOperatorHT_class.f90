--- conflicted
+++ resolved
@@ -52,7 +52,7 @@
     class(particleDungeon), intent(inout)                  :: thisCycle
     class(particleDungeon), intent(inout)                  :: nextCycle
     real(defReal)                                          :: majorant_inv, sigmaT, ratio
-    character(100), parameter :: Here = 'hybridTracking (transportOIperatorHT_class.f90)'
+    character(100), parameter :: Here = 'hybridTracking (transportOperatorHT_class.f90)'
 
     ! Get majornat XS inverse: 1/Sigma_majorant
     majorant_inv = ONE / self % xsData % getTrackingXS(p, p % matIdx(), MAJORANT_XS)
@@ -116,21 +116,12 @@
 
         ! Give error if the particle somehow ended in an undefined material
         case(UNDEF_MAT)
-<<<<<<< HEAD
           print *, "Particle location: ", p % rGlobal()
           call fatalError(Here, "Particle is in undefined material")
 
         ! Give error if the particle somehow ended in an overlap material
         case(OVERLAP_MAT)
           print *, "Particle location: ", p % rGlobal()
-=======
-          print*, 'Particle location: ', p % rGlobal()
-          call fatalError(Here, "Particle is in undefined material")
-
-        ! Give error if the particle is in a region with overlapping cells
-        case(OVERLAP_MAT)
-          print*, 'Particle location: ', p % rGlobal()
->>>>>>> 8f71c1d6
           call fatalError(Here, "Particle is in overlapping cells")
 
         case default
@@ -203,13 +194,8 @@
         case(UNDEF_MAT)
           print*, 'Particle location: ', p % rGlobal()
           call fatalError(Here, "Particle is in undefined material")
-<<<<<<< HEAD
 
         ! Give error if the particle ended in an overlap material
-=======
-          
-        ! Give error if the particle is in a region with overlapping cells  
->>>>>>> 8f71c1d6
         case(OVERLAP_MAT)
           print*, 'Particle location: ', p % rGlobal()
           call fatalError(Here, "Particle is in overlapping cells")
