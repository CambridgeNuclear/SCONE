!!
!! Transport operator for hybrid tracking
!!
module transportOperatorHT_class
  use numPrecision
  use universalVariables

  use errors_mod,                 only : fatalError
  use genericProcedures,          only : numToChar
  use particle_class,             only : particle
  use particleDungeon_class,      only : particleDungeon
  use dictionary_class,           only : dictionary

  ! Tally interface
  use tallyCodes
  use tallyAdmin_class,           only : tallyAdmin

  ! Superclass
  use transportOperator_inter,    only : transportOperator, init_super => init

  ! Geometry interfaces
  use geometry_inter,             only : geometry

  ! Nuclear data interfaces
  use nuclearDataReg_mod,         only : ndReg_get => get
  use nuclearDatabase_inter,      only : nuclearDatabase

  implicit none
  private

  !!
  !! Transport operator that moves a particle with hybrid tracking
  !!
  type, public, extends(transportOperator) :: transportOperatorHT
    real(defReal) :: cutoff   ! Cutoff threshold between ST and DT

  contains
    procedure :: transit => tracking_selection
    procedure, private :: deltaTracking
    procedure, private :: surfaceTracking
    ! Override procedure
    procedure :: init

  end type transportOperatorHT

contains

  subroutine tracking_selection(self, p, tally, thisCycle, nextCycle)
    class(transportOperatorHT), intent(inout)              :: self
    class(particle), intent(inout)                         :: p
    type(tallyAdmin), intent(inout)                        :: tally
    class(particleDungeon), intent(inout)                  :: thisCycle
    class(particleDungeon), intent(inout)                  :: nextCycle
    real(defReal)                                          :: majorant_inv, sigmaT, ratio
    character(100), parameter :: Here = 'hybridTracking (transportOperatorHT_class.f90)'

    ! Get majornat XS inverse: 1/Sigma_majorant
    majorant_inv = ONE / self % xsData % getTrackingXS(p, p % matIdx(), MAJORANT_XS)

    ! Obtain the local cross-section. Always choose ST in void
    if (p % matIdx() == VOID_MAT) then
      sigmaT = ZERO
    else
      sigmaT = self % xsData % getTrackMatXS(p, p % matIdx())
    end if

    ! Calculate ratio between local cross-section and majorant
    ratio = sigmaT * majorant_inv

    ! Cut-off criterion to decide on tracking method
    if (ratio > (ONE - self % cutoff)) then
      call deltaTracking(self, p, tally, thisCycle, nextCycle)
    else
      call surfaceTracking(self, p, tally, thisCycle, nextCycle)
    end if

  end subroutine tracking_selection

  !!
  !! Performs delta tracking until a real collision point is found
  !!
  subroutine deltaTracking(self, p, tally, thisCycle, nextCycle)
    class(transportOperatorHT), intent(inout) :: self
    class(particle), intent(inout)            :: p
    type(tallyAdmin), intent(inout)           :: tally
    class(particleDungeon), intent(inout)     :: thisCycle
    class(particleDungeon), intent(inout)     :: nextCycle
    real(defReal)                             :: majorant_inv, sigmaT, distance, speed, time
    character(100), parameter :: Here = 'deltaTracking (transportOperatorHT_class.f90)'

    ! Get majorant XS inverse: 1/Sigma_majorant
    majorant_inv = ONE / self % xsData % getTrackingXS(p, p % matIdx(), MAJORANT_XS)

   ! Should never happen! Prevents Inf distances
    if (abs(majorant_inv) > huge(majorant_inv)) call fatalError(Here, "Majorant is 0")

    DTLoop:do
      distance = -log( p % pRNG % get() ) * majorant_inv
      
      ! Set a max flight distance due to hitting the time-boundary
      if (p % timeMax > ZERO) then
        speed = p % getSpeed()
        time = distance / speed + p % time

        ! Hit the time boundary: set max distance and age the particle
        if (time > p % timeMax) then
          distance = speed * (p % timeMax - p % time)
          p % fate = AGED_FATE
          
        ! Advance particle in time
        else
          p % time = time
        end if

      end if

      ! Move particle in the geometry
      call self % geom % teleport(p % coords, distance)

<<<<<<< HEAD
      ! If particle has leaked exit
      if (p % matIdx() == OUTSIDE_FILL) then
        p % fate = LEAK_FATE
        p % isDead = .true.
        return
      end if
      
      ! If particle has aged, exit
      if (p % fate == AGED_FATE) then
        return
      end if
=======
      select case(p % matIdx())
>>>>>>> cdd60906

        ! If particle has leaked exit
        case(OUTSIDE_FILL)
          p % fate = LEAK_FATE
          p % isDead = .true.
          return


        ! Check for void
        case(VOID_MAT)
          call tally % reportInColl(p, .true.)
          cycle DTLoop

        ! Give error if the particle somehow ended in an undefined material
        case(UNDEF_MAT)
          print *, "Particle location: ", p % rGlobal()
          call fatalError(Here, "Particle is in undefined material")

        ! Give error if the particle somehow ended in an overlap material
        case(OVERLAP_MAT)
          print *, "Particle location: ", p % rGlobal()
          call fatalError(Here, "Particle is in overlapping cells")

        case default
          ! All is well

      end select

      ! Obtain the local cross-section
      sigmaT = self % xsData % getTrackMatXS(p, p % matIdx())

      ! Roll RNG to determine if the collision is real or virtual
      ! Exit the loop if the collision is real, report collision if virtual
      if (p % pRNG % get() < sigmaT*majorant_inv) then
        exit DTLoop
      else
        call tally % reportInColl(p, .true.)
      end if

    end do DTLoop

    call tally % reportTrans(p)

  end subroutine deltaTracking

  !!
  !! Performs surface tracking until a collision point is found
  !!
  subroutine surfaceTracking(self, p, tally, thisCycle, nextCycle)
    class(transportOperatorHT), intent(inout) :: self
    class(particle), intent(inout)            :: p
    type(tallyAdmin), intent(inout)           :: tally
    class(particleDungeon),intent(inout)      :: thisCycle
    class(particleDungeon),intent(inout)      :: nextCycle
    integer(shortInt)                         :: event
    real(defReal)                             :: sigmaT, dist, speed, time
    character(100), parameter :: Here = 'surfaceTracking (transportOperatorHT_class.f90)'

    STLoop: do
      
      ! Obtain the local cross-section, depending on the material
      if (p % matIdx() == VOID_MAT) then
        dist = INFINITY

      else
        sigmaT = self % xsData % getTrackingXS(p, p % matIdx(), MATERIAL_XS)
        dist = -log( p % pRNG % get()) / sigmaT

        ! Should never happen! Catches NaN distances
        if (dist /= dist) call fatalError(Here, "Distance is NaN")
        
        ! Set a max flight distance due to hitting the time-boundary
        if (p % timeMax > ZERO) then
          speed = p % getSpeed()
          time = dist / speed + p % time

          ! Hit the time boundary: set max distance and age the particle
          if (time > p % timeMax) then
            dist = speed * (p % timeMax - p % time)
            p % fate = AGED_FATE
          
          ! Advance particle in time
          else
            p % time = time
          end if

        end if

      end if

      ! Save state before movement
      call p % savePrePath()

      ! Move to the next stop. NOTE: "move" resets dist to distanced moved!
      call self % geom % move(p % coords, dist, event)

      ! Send tally report for a path moved
      call tally % reportPath(p, dist)
      
      select case(p % matIdx())
      
        ! Kill particle if it has leaked
        case(OUTSIDE_FILL)
          p % isDead = .true.
          p % fate = LEAK_FATE

        ! Give error if the particle somehow ended in an undefined material
        case(UNDEF_MAT)
          print*, 'Particle location: ', p % rGlobal()
          call fatalError(Here, "Particle is in undefined material")

        ! Give error if the particle ended in an overlap material
        case(OVERLAP_MAT)
          print*, 'Particle location: ', p % rGlobal()
          call fatalError(Here, "Particle is in overlapping cells")
      
        case default
          ! All is well

      end select

      ! Return if particle stoped at collision (not cell boundary)
      if (event == COLL_EV .or. p % isDead .or. p % fate == AGED_FATE) exit STLoop

    end do STLoop

    call tally % reportTrans(p)

  end subroutine surfaceTracking

  !!
  !! Initialise HT operator from a dictionary
  !!
  !! See transportOperator_inter for more details
  !!
  subroutine init(self, dict)
    class(transportOperatorHT), intent(inout) :: self
    class(dictionary), intent(in)             :: dict

    ! Initialise superclass
    call init_super(self, dict)

    ! Retrieve DT-ST probability cutoff
    call dict % getOrDefault(self % cutoff,'cutoff',0.9_defReal)

  end subroutine init


end module transportOperatorHT_class<|MERGE_RESOLUTION|>--- conflicted
+++ resolved
@@ -117,21 +117,12 @@
       ! Move particle in the geometry
       call self % geom % teleport(p % coords, distance)
 
-<<<<<<< HEAD
-      ! If particle has leaked exit
-      if (p % matIdx() == OUTSIDE_FILL) then
-        p % fate = LEAK_FATE
-        p % isDead = .true.
-        return
-      end if
-      
       ! If particle has aged, exit
       if (p % fate == AGED_FATE) then
         return
       end if
-=======
+      
       select case(p % matIdx())
->>>>>>> cdd60906
 
         ! If particle has leaked exit
         case(OUTSIDE_FILL)
