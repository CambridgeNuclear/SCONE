--- conflicted
+++ resolved
@@ -81,32 +81,11 @@
 
       ! Move particle in the geometry
       call self % geom % teleport(p % coords, distance)
-<<<<<<< HEAD
-
-      ! If particle has leaked, exit
-      if (p % matIdx() == OUTSIDE_FILL) then
-        p % fate = LEAK_FATE
-        p % isDead = .true.
-        return
-      end if
-
+      
       ! If particle has aged, exit
       if (p % fate == AGED_FATE) then
         return
       end if
-
-      ! Check for void
-      if (p % matIdx() == VOID_MAT) then
-        call tally % reportInColl(p, .true.)
-        cycle DTLoop
-      end if
-
-      ! Give error if the particle somehow ended in an undefined material
-      if (p % matIdx() == UNDEF_MAT) then
-        print *, p % rGlobal()
-        call fatalError(Here, "Particle is in undefined material")
-      end if
-=======
       
       select case(p % matIdx())
 
@@ -135,7 +114,6 @@
           ! All is well        
 
       end select
->>>>>>> cdd60906
 
       ! Obtain the local cross-section
       sigmaT = self % xsData % getTrackMatXS(p, p % matIdx())
