<<<<<<< HEAD
module transportOperator_inter

  use numPrecision
  use universalVariables
  use errors_mod,                 only : fatalError

  use particle_class,             only : particle
  use particleDungeon_class,      only : particleDungeon
  use dictionary_class,           only : dictionary


  ! Geometry interfaces
  use geometryReg_mod,            only : gr_geomPtr => geomPtr
  use geometry_inter,             only : geometry

  ! Tally interface
  use tallyAdmin_class,           only : tallyAdmin

  ! Nuclear data interfaces
  use nuclearDataReg_mod,         only : ndReg_get => get
  use nuclearDatabase_inter,      only : nuclearDatabase



  implicit none
  private


  !!
  !! This is an abstract interface for all types of transport processing
  !!   -> This interface only deals with scalar processing of particle transport
  !!   -> Assumes that particle moves without any external forces (assumes that particle
  !!      moves along straight lines between colisions)
  !!
  !! Public interface:
  !!   transport(p, tally, thisCycle, nextCycle) -> given particle, tally and particle dungeons
  !!     for particles in this and next cycle performs movement of a particle in the geometry.
  !!     Sends transistion report to the tally. Sends history report as well if particle dies.
  !!   init(dict, geom) -> initialises transport operator from a dictionary and pointer to a
  !!                       geometry
  !!
  !! Customisable procedures or transport actions
  !!   transit(p, tally, thisCycle, nextCycle) -> implements movement from collision to collision
  !!
  type, abstract, public :: transportOperator
    !! Nuclear Data block pointer -> public so it can be used by subclasses (protected member)
    class(nuclearDatabase), pointer :: xsData => null()

    !! Geometry pointer -> public so it can be used by subclasses (protected member)
    class(geometry), pointer         :: geom        => null()

  contains
    ! Public interface
    procedure, non_overridable :: transport

    ! Extentable initialisation and deconstruction procedure
    procedure :: init
    procedure :: kill

    ! Customisable deferred procedures
    procedure(transit), deferred :: transit

  end type transportOperator

  ! Extendable procedures
  public :: init
  public :: kill


  abstract interface
    !!
    !! Move particle from collision to collision
    !!  Kill particle if needed
    !!
    subroutine transit(self, p, tally, thisCycle, nextCycle)
      import :: transportOperator, &
                particle, &
                tallyAdmin, &
                particleDungeon
      class(transportOperator), intent(inout) :: self
      class(particle), intent(inout)          :: p
      type(tallyAdmin), intent(inout)         :: tally
      class(particleDungeon), intent(inout)   :: thisCycle
      class(particleDungeon), intent(inout)   :: nextCycle
    end subroutine transit
  end interface

contains

  !!
  !! Master non-overridable subroutine to perform transport
  !!  Performs everything common to all types of transport
  !!
  subroutine transport(self, p, tally, thisCycle, nextCycle)
    class(transportOperator), intent(inout) :: self
    class(particle), intent(inout)          :: p
    type(tallyAdmin), intent(inout)         :: tally
    class(particleDungeon), intent(inout)   :: thisCycle
    class(particleDungeon), intent(inout)   :: nextCycle
    character(100),parameter :: Here ='transport (transportOperator_inter.f90)'

    ! Get nuclear data pointer form the particle
    self % xsData => ndReg_get(p % getType())

    ! Save geometry pointer
    self % geom => gr_geomPtr(p % geomIdx)

    ! Save pre-transition state
    call p % savePreTransition()

    ! Perform transit
    call self % transit(p, tally, thisCycle, nextCycle)

    ! Send history reports if particle died
    if (p  % isDead) then
      call tally % reportHist(p)
    end if

  end subroutine transport

  !!
  !! Initialise transport operator from dictionary and geometry
  !!
  subroutine init(self, dict)
    class(transportOperator), intent(inout)  :: self
    class(dictionary), intent(in)            :: dict

    ! Do nothing

  end subroutine init

  !!
  !! Free memory. Return to uninitialised state
  !!
  elemental subroutine kill(self)
    class(transportOperator), intent(inout) :: self

    self % geom   => null()
    self % xsData => null()

  end subroutine kill


end module transportOperator_inter
=======
module transportOperator_inter

  use numPrecision
  use universalVariables
  use genericProcedures,          only : fatalError

  use particle_class,             only : particle
  use particleDungeon_class,      only : particleDungeon
  use dictionary_class,           only : dictionary

  ! Geometry interfaces
  use geometryReg_mod,            only : gr_geomPtr => geomPtr
  use geometry_inter,             only : geometry

  ! Tally interface
  use tallyAdmin_class,           only : tallyAdmin

  ! Nuclear data interfaces
  use nuclearDataReg_mod,         only : ndReg_get => get
  use nuclearDatabase_inter,      only : nuclearDatabase



  implicit none
  private


  !!
  !! This is an abstract interface for all types of transport processing
  !!   -> This interface only deals with scalar processing of particle transport
  !!   -> Assumes that particle moves without any external forces (assumes that particle
  !!      moves along straight lines between colisions)
  !!
  !! Public interface:
  !!   transport(p, tally, thisCycle, nextCycle) -> given particle, tally and particle dungeons
  !!     for particles in this and next cycle performs movement of a particle in the geometry.
  !!     Sends transistion report to the tally. Sends history report as well if particle dies.
  !!   init(dict, geom) -> initialises transport operator from a dictionary and pointer to a
  !!                       geometry
  !!
  !! Customisable procedures or transport actions
  !!   transit(p, tally, thisCycle, nextCycle) -> implements movement from collision to collision
  !!
  type, abstract, public :: transportOperator
    !! Nuclear Data block pointer -> public so it can be used by subclasses (protected member)
    class(nuclearDatabase), pointer :: xsData => null()

    !! Geometry pointer -> public so it can be used by subclasses (protected member)
    class(geometry), pointer         :: geom        => null()

  contains
    ! Public interface
    procedure, non_overridable :: transport

    ! Extentable initialisation and deconstruction procedure
    procedure :: init
    procedure :: kill

    ! Customisable deferred procedures
    procedure(transit), deferred :: transit

  end type transportOperator

  ! Extandable procedures
  public :: init
  public :: kill


  abstract interface
    !!
    !! Move particle from collision to collision
    !!  Kill particle if needed
    !!
    subroutine transit(self, p, tally, thisCycle, nextCycle)
      import :: transportOperator, &
                particle, &
                tallyAdmin, &
                particleDungeon
      class(transportOperator), intent(inout) :: self
      class(particle), intent(inout)          :: p
      type(tallyAdmin), intent(inout)         :: tally
      class(particleDungeon), intent(inout)   :: thisCycle
      class(particleDungeon), intent(inout)   :: nextCycle
    end subroutine transit
  end interface

contains

  !!
  !! Master non-overridable subroutine to perform transport
  !!  Performs everything common to all types of transport
  !!
  subroutine transport(self, p, tally, thisCycle, nextCycle)
    class(transportOperator), intent(inout) :: self
    class(particle), intent(inout)          :: p
    type(tallyAdmin), intent(inout)         :: tally
    class(particleDungeon), intent(inout)   :: thisCycle
    class(particleDungeon), intent(inout)   :: nextCycle
    character(100),parameter :: Here ='transport (transportOperator_inter.f90)'

    ! Get nuclear data pointer form the particle
    self % xsData => ndReg_get(p % getType())

    ! Save geometry pointer
    self % geom => gr_geomPtr(p % geomIdx)

    ! Save pre-transition state
    call p % savePreTransition()

    ! Perform transit
    call self % transit(p, tally, thisCycle, nextCycle)

    ! Send history reports if particle died
    if( p  % isDead) then
      call tally % reportHist(p)
    end if

  end subroutine transport

  !!
  !! Initialise transport operator from dictionary and geometry
  !!
  subroutine init(self, dict)
    class(transportOperator), intent(inout)  :: self
    class(dictionary), intent(in)            :: dict

    ! Do nothing

  end subroutine init

  !!
  !! Free memory. Return to uninitialised state
  !!
  elemental subroutine kill(self)
    class(transportOperator), intent(inout) :: self

    self % geom   => null()
    self % xsData => null()

  end subroutine kill


end module transportOperator_inter
>>>>>>> 665c4854
<|MERGE_RESOLUTION|>--- conflicted
+++ resolved
@@ -1,4 +1,3 @@
-<<<<<<< HEAD
 module transportOperator_inter
 
   use numPrecision
@@ -142,149 +141,4 @@
   end subroutine kill
 
 
-end module transportOperator_inter
-=======
-module transportOperator_inter
-
-  use numPrecision
-  use universalVariables
-  use genericProcedures,          only : fatalError
-
-  use particle_class,             only : particle
-  use particleDungeon_class,      only : particleDungeon
-  use dictionary_class,           only : dictionary
-
-  ! Geometry interfaces
-  use geometryReg_mod,            only : gr_geomPtr => geomPtr
-  use geometry_inter,             only : geometry
-
-  ! Tally interface
-  use tallyAdmin_class,           only : tallyAdmin
-
-  ! Nuclear data interfaces
-  use nuclearDataReg_mod,         only : ndReg_get => get
-  use nuclearDatabase_inter,      only : nuclearDatabase
-
-
-
-  implicit none
-  private
-
-
-  !!
-  !! This is an abstract interface for all types of transport processing
-  !!   -> This interface only deals with scalar processing of particle transport
-  !!   -> Assumes that particle moves without any external forces (assumes that particle
-  !!      moves along straight lines between colisions)
-  !!
-  !! Public interface:
-  !!   transport(p, tally, thisCycle, nextCycle) -> given particle, tally and particle dungeons
-  !!     for particles in this and next cycle performs movement of a particle in the geometry.
-  !!     Sends transistion report to the tally. Sends history report as well if particle dies.
-  !!   init(dict, geom) -> initialises transport operator from a dictionary and pointer to a
-  !!                       geometry
-  !!
-  !! Customisable procedures or transport actions
-  !!   transit(p, tally, thisCycle, nextCycle) -> implements movement from collision to collision
-  !!
-  type, abstract, public :: transportOperator
-    !! Nuclear Data block pointer -> public so it can be used by subclasses (protected member)
-    class(nuclearDatabase), pointer :: xsData => null()
-
-    !! Geometry pointer -> public so it can be used by subclasses (protected member)
-    class(geometry), pointer         :: geom        => null()
-
-  contains
-    ! Public interface
-    procedure, non_overridable :: transport
-
-    ! Extentable initialisation and deconstruction procedure
-    procedure :: init
-    procedure :: kill
-
-    ! Customisable deferred procedures
-    procedure(transit), deferred :: transit
-
-  end type transportOperator
-
-  ! Extandable procedures
-  public :: init
-  public :: kill
-
-
-  abstract interface
-    !!
-    !! Move particle from collision to collision
-    !!  Kill particle if needed
-    !!
-    subroutine transit(self, p, tally, thisCycle, nextCycle)
-      import :: transportOperator, &
-                particle, &
-                tallyAdmin, &
-                particleDungeon
-      class(transportOperator), intent(inout) :: self
-      class(particle), intent(inout)          :: p
-      type(tallyAdmin), intent(inout)         :: tally
-      class(particleDungeon), intent(inout)   :: thisCycle
-      class(particleDungeon), intent(inout)   :: nextCycle
-    end subroutine transit
-  end interface
-
-contains
-
-  !!
-  !! Master non-overridable subroutine to perform transport
-  !!  Performs everything common to all types of transport
-  !!
-  subroutine transport(self, p, tally, thisCycle, nextCycle)
-    class(transportOperator), intent(inout) :: self
-    class(particle), intent(inout)          :: p
-    type(tallyAdmin), intent(inout)         :: tally
-    class(particleDungeon), intent(inout)   :: thisCycle
-    class(particleDungeon), intent(inout)   :: nextCycle
-    character(100),parameter :: Here ='transport (transportOperator_inter.f90)'
-
-    ! Get nuclear data pointer form the particle
-    self % xsData => ndReg_get(p % getType())
-
-    ! Save geometry pointer
-    self % geom => gr_geomPtr(p % geomIdx)
-
-    ! Save pre-transition state
-    call p % savePreTransition()
-
-    ! Perform transit
-    call self % transit(p, tally, thisCycle, nextCycle)
-
-    ! Send history reports if particle died
-    if( p  % isDead) then
-      call tally % reportHist(p)
-    end if
-
-  end subroutine transport
-
-  !!
-  !! Initialise transport operator from dictionary and geometry
-  !!
-  subroutine init(self, dict)
-    class(transportOperator), intent(inout)  :: self
-    class(dictionary), intent(in)            :: dict
-
-    ! Do nothing
-
-  end subroutine init
-
-  !!
-  !! Free memory. Return to uninitialised state
-  !!
-  elemental subroutine kill(self)
-    class(transportOperator), intent(inout) :: self
-
-    self % geom   => null()
-    self % xsData => null()
-
-  end subroutine kill
-
-
-end module transportOperator_inter
->>>>>>> 665c4854
+end module transportOperator_inter