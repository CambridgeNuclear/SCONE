!!
!! Transport operator for surface tracking
!!
module transportOperatorST_class
  use numPrecision
  use universalVariables

  use errors_mod,                 only : fatalError
  use particle_class,             only : particle
  use particleDungeon_class,      only : particleDungeon
  use dictionary_class,           only : dictionary

  ! Superclass
  use transportOperator_inter,    only : transportOperator, init_super => init

  ! Geometry interfaces
  use geometry_inter,             only : geometry, distCache

  ! Tally interface
  use tallyCodes
  use tallyAdmin_class,           only : tallyAdmin

  ! Nuclear data interfaces
  use nuclearDatabase_inter,      only : nuclearDatabase

  implicit none
  private

  !!
  !! Transport operator that moves a particle with surface tracking
  !!
  !! Sample Input Dictionary:
  !!   trans { type transportOperatorST; cache 0;}
  !!
  type, public, extends(transportOperator) :: transportOperatorST
    logical(defBool)  :: cache = .true.
  contains
    procedure :: transit => surfaceTracking
    ! Override procedure
    procedure :: init
  end type transportOperatorST

contains

  !!
  !! Performs surface tracking until a collision point is found
  !!
  subroutine surfaceTracking(self, p, tally, thisCycle, nextCycle)
    class(transportOperatorST), intent(inout) :: self
    class(particle), intent(inout)            :: p
    type(tallyAdmin), intent(inout)           :: tally
    class(particleDungeon),intent(inout)      :: thisCycle
    class(particleDungeon),intent(inout)      :: nextCycle
    integer(shortInt)                         :: event
<<<<<<< HEAD
    real(defReal)                             :: sigmaT, dist, speed, time
=======
    real(defReal)                             :: sigmaT, dist, sigmaTrack, invSigmaTrack
>>>>>>> 5f59bed0
    type(distCache)                           :: cache
    real(defReal), parameter                  :: tol  = 1.0E-12
    character(100), parameter :: Here = 'surfaceTracking (transportOperatorST_class.f90)'

    
    STLoop: do
        
      sigmaTrack = self % xsData % getTrackingXS(p, p % matIdx(), MATERIAL_XS)

      ! Obtain the local cross-section, depending on the material
      ! This branch is called in the case of voids with no imposed XS
      if (sigmaTrack < tol) then
        
        dist = INFINITY
        invSigmaTrack = INFINITY
        sigmaT = ZERO

      else
      
        invSigmaTrack = ONE / sigmaTrack
        dist = -log( p % pRNG % get()) * invSigmaTrack
      
        ! Obtain the local cross-section
        sigmaT = self % xsData % getTrackMatXS(p, p % matIdx())

        ! Should never happen! Catches NaN distances
        if (dist /= dist) call fatalError(Here, "Distance is NaN")

        ! Set a max flight distance due to hitting the time-boundary
        if (p % timeMax > ZERO) then
          speed = p % getSpeed()
          time = dist / speed + p % time

          ! Hit the time boundary: set max distance and age the particle
          if (time > p % timeMax) then
            dist = speed * (p % timeMax - p % time)
            p % fate = AGED_FATE
          
          ! Advance particle in time
          else
            p % time = time
          end if

        end if

      end if

      ! Save state before movement
      call p % savePrePath()

      ! Move to the next stop.
      if (self % cache) then
        call self % geom % move_withCache(p % coords, dist, event, cache)

      else
        call self % geom % move(p % coords, dist, event)

      end if

      ! Send tally report for a path moved
      call tally % reportPath(p, dist)

      select case(p % matIdx())
      
        ! Kill particle if it has leaked
        case(OUTSIDE_FILL)
          p % isDead = .true.
          p % fate = LEAK_FATE

        ! Give error if the particle somehow ended in an undefined material
        case(UNDEF_MAT)
          print *, "Particle location: ", p % rGlobal()
          call fatalError(Here, "Particle is in undefined material")
        
        ! Give error if the particle is in a region with overlapping cells
        case(OVERLAP_MAT)
          print *, "Particle location: ", p % rGlobal()
          call fatalError(Here, "Particle is in overlapping cells")
        
        case default
          ! All is well

      end select

<<<<<<< HEAD
      ! Return if particle is stopped by collision, death, or aging
      if (event == COLL_EV .or. p % isDead .or. p % fate == AGED_FATE) exit STLoop
=======
      if (p % isDead) exit STLoop

      ! Roll RNG to determine if the collision is real or virtual
      ! Exit the loop if the collision is real, report collision if virtual
      if (event == COLL_EV) then
        if (p % pRNG % get() < sigmaT*invSigmaTrack) then
          exit STLoop
        else
          call tally % reportInColl(p, .true.)
        end if
      end if
>>>>>>> 5f59bed0

    end do STLoop

    call tally % reportTrans(p)

  end subroutine surfaceTracking

  !!
  !! Initialise ST operator from a dictionary
  !!
  !! See transportOperator_inter for details
  !!
  subroutine init(self, dict)
    class(transportOperatorST), intent(inout) :: self
    class(dictionary), intent(in)             :: dict

    ! Initialise superclass
    call init_super(self, dict)

    if (dict % isPresent('cache')) then
      call dict % get(self % cache, 'cache')
    end if

  end subroutine init

end module transportOperatorST_class<|MERGE_RESOLUTION|>--- conflicted
+++ resolved
@@ -51,12 +51,9 @@
     type(tallyAdmin), intent(inout)           :: tally
     class(particleDungeon),intent(inout)      :: thisCycle
     class(particleDungeon),intent(inout)      :: nextCycle
-    integer(shortInt)                         :: event
-<<<<<<< HEAD
-    real(defReal)                             :: sigmaT, dist, speed, time
-=======
-    real(defReal)                             :: sigmaT, dist, sigmaTrack, invSigmaTrack
->>>>>>> 5f59bed0
+    integer(shortInt)                         :: event, collFate
+    real(defReal)                             :: sigmaT, dist, sigmaTrack, invSigmaTrack, &
+                                                 speed, time
     type(distCache)                           :: cache
     real(defReal), parameter                  :: tol  = 1.0E-12
     character(100), parameter :: Here = 'surfaceTracking (transportOperatorST_class.f90)'
@@ -85,23 +82,17 @@
         ! Should never happen! Catches NaN distances
         if (dist /= dist) call fatalError(Here, "Distance is NaN")
 
-        ! Set a max flight distance due to hitting the time-boundary
-        if (p % timeMax > ZERO) then
-          speed = p % getSpeed()
-          time = dist / speed + p % time
+      end if
 
-          ! Hit the time boundary: set max distance and age the particle
-          if (time > p % timeMax) then
-            dist = speed * (p % timeMax - p % time)
-            p % fate = AGED_FATE
-          
-          ! Advance particle in time
-          else
-            p % time = time
-          end if
-
-        end if
-
+      speed = p % getSpeed()
+      time = dist / speed + p % time
+      
+      ! Set a max flight distance due to hitting the time-boundary
+      if (p % timeMax > ZERO .and. time > p % timeMax) then
+        dist = speed * (p % timeMax - p % time)
+        collFate = AGED_FATE
+      else
+        collFate = NO_FATE
       end if
 
       ! Save state before movement
@@ -115,6 +106,12 @@
         call self % geom % move(p % coords, dist, event)
 
       end if
+
+      ! Advance in time
+      p % time = p % time + dist / speed
+
+      ! Set fate if a collision occurred
+      if (event == COLL_EV) p % fate = collFate
 
       ! Send tally report for a path moved
       call tally % reportPath(p, dist)
@@ -141,11 +138,8 @@
 
       end select
 
-<<<<<<< HEAD
-      ! Return if particle is stopped by collision, death, or aging
-      if (event == COLL_EV .or. p % isDead .or. p % fate == AGED_FATE) exit STLoop
-=======
-      if (p % isDead) exit STLoop
+      ! Return if particle is stopped by death, or aging
+      if (p % isDead .or. p % fate == AGED_FATE) exit STLoop
 
       ! Roll RNG to determine if the collision is real or virtual
       ! Exit the loop if the collision is real, report collision if virtual
@@ -156,7 +150,6 @@
           call tally % reportInColl(p, .true.)
         end if
       end if
->>>>>>> 5f59bed0
 
     end do STLoop
 
