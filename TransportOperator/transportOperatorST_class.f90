!!
!! Transport operator for surface tracking
!!
module transportOperatorST_class
  use numPrecision
  use universalVariables

  use errors_mod,                 only : fatalError
  use particle_class,             only : particle
  use particleDungeon_class,      only : particleDungeon
  use dictionary_class,           only : dictionary

  ! Superclass
  use transportOperator_inter,    only : transportOperator, init_super => init

  ! Geometry interfaces
  use geometry_inter,             only : geometry, distCache

  ! Tally interface
  use tallyCodes
  use tallyAdmin_class,           only : tallyAdmin

  ! Nuclear data interfaces
  use nuclearDatabase_inter,      only : nuclearDatabase

  implicit none
  private

  !!
  !! Transport operator that moves a particle with surface tracking
  !!
  !! Sample Input Dictionary:
  !!   trans { type transportOperatorST; cache 0;}
  !!
  type, public, extends(transportOperator) :: transportOperatorST
    logical(defBool)  :: cache = .true.
  contains
    procedure :: transit => surfaceTracking
    ! Override procedure
    procedure :: init
  end type transportOperatorST

contains

  !!
  !! Performs surface tracking until a collision point is found
  !!
  subroutine surfaceTracking(self, p, tally, thisCycle, nextCycle)
    class(transportOperatorST), intent(inout) :: self
    class(particle), intent(inout)            :: p
    type(tallyAdmin), intent(inout)           :: tally
    class(particleDungeon),intent(inout)      :: thisCycle
    class(particleDungeon),intent(inout)      :: nextCycle
    integer(shortInt)                         :: event
    real(defReal)                             :: sigmaT, dist, speed, time
    type(distCache)                           :: cache
    character(100), parameter :: Here = 'surfaceTracking (transportOperatorST_class.f90)'

    
    STLoop: do

      ! Obtain the local cross-section, depending on the material
      if (p % matIdx() == VOID_MAT) then
        dist = INFINITY

      else
        sigmaT = self % xsData % getTrackingXS(p, p % matIdx(), MATERIAL_XS)
        dist = -log( p % pRNG % get()) / sigmaT

        ! Should never happen! Catches NaN distances
        if (dist /= dist) call fatalError(Here, "Distance is NaN")

        ! Set a max flight distance due to hitting the time-boundary
        if (p % timeMax > ZERO) then
          speed = p % getSpeed()
          time = dist / speed + p % time

          ! Hit the time boundary: set max distance and age the particle
          if (time > p % timeMax) then
            dist = speed * (p % timeMax - p % time)
            p % fate = AGED_FATE
          
          ! Advance particle in time
          else
            p % time = time
          end if

        end if

      end if

      ! Save state before movement
      call p % savePrePath()

      ! Move to the next stop.
      if (self % cache) then
        call self % geom % move_withCache(p % coords, dist, event, cache)

      else
        call self % geom % move(p % coords, dist, event)

      end if

      ! Send tally report for a path moved
      call tally % reportPath(p, dist)

<<<<<<< HEAD
      ! Kill particle if it has leaked
      if (p % matIdx() == OUTSIDE_FILL) then
        p % isDead = .true.
        p % fate = LEAK_FATE
      end if

      ! Give error if the particle somehow ended in an undefined material
      if (p % matIdx() == UNDEF_MAT) then
        print *, p % rGlobal()
        call fatalError(Here, "Particle is in undefined material")
      end if

      ! Return if particle is stopped by collision, death, or aging
      if (event == COLL_EV .or. p % isDead .or. p % fate == AGED_FATE) exit STLoop
=======
      select case(p % matIdx())
      
        ! Kill particle if it has leaked
        case(OUTSIDE_FILL)
          p % isDead = .true.
          p % fate = LEAK_FATE

        ! Give error if the particle somehow ended in an undefined material
        case(UNDEF_MAT)
          print *, "Particle location: ", p % rGlobal()
          call fatalError(Here, "Particle is in undefined material")
        
        ! Give error if the particle is in a region with overlapping cells
        case(OVERLAP_MAT)
          print *, "Particle location: ", p % rGlobal()
          call fatalError(Here, "Particle is in overlapping cells")
      
        case default
          ! All is well

      end select

      ! Return if particle stopped at collision (not cell boundary)
      if (event == COLL_EV .or. p % isDead) exit STLoop
>>>>>>> cdd60906

    end do STLoop

    call tally % reportTrans(p)

  end subroutine surfaceTracking

  !!
  !! Initialise ST operator from a dictionary
  !!
  !! See transportOperator_inter for details
  !!
  subroutine init(self, dict)
    class(transportOperatorST), intent(inout) :: self
    class(dictionary), intent(in)             :: dict

    ! Initialise superclass
    call init_super(self, dict)

    if (dict % isPresent('cache')) then
      call dict % get(self % cache, 'cache')
    end if

  end subroutine init

end module transportOperatorST_class<|MERGE_RESOLUTION|>--- conflicted
+++ resolved
@@ -104,22 +104,6 @@
       ! Send tally report for a path moved
       call tally % reportPath(p, dist)
 
-<<<<<<< HEAD
-      ! Kill particle if it has leaked
-      if (p % matIdx() == OUTSIDE_FILL) then
-        p % isDead = .true.
-        p % fate = LEAK_FATE
-      end if
-
-      ! Give error if the particle somehow ended in an undefined material
-      if (p % matIdx() == UNDEF_MAT) then
-        print *, p % rGlobal()
-        call fatalError(Here, "Particle is in undefined material")
-      end if
-
-      ! Return if particle is stopped by collision, death, or aging
-      if (event == COLL_EV .or. p % isDead .or. p % fate == AGED_FATE) exit STLoop
-=======
       select case(p % matIdx())
       
         ! Kill particle if it has leaked
@@ -142,9 +126,8 @@
 
       end select
 
-      ! Return if particle stopped at collision (not cell boundary)
-      if (event == COLL_EV .or. p % isDead) exit STLoop
->>>>>>> cdd60906
+      ! Return if particle is stopped by collision, death, or aging
+      if (event == COLL_EV .or. p % isDead .or. p % fate == AGED_FATE) exit STLoop
 
     end do STLoop
 
