!!
!! Transport operator for surface tracking
!!
module transportOperatorST_class
  use numPrecision
  use universalVariables

  use errors_mod,                 only : fatalError
  use particle_class,             only : particle
  use particleDungeon_class,      only : particleDungeon
  use dictionary_class,           only : dictionary

  ! Superclass
  use transportOperator_inter,    only : transportOperator, init_super => init

  ! Geometry interfaces
  use geometry_inter,             only : geometry, distCache

  ! Tally interface
  use tallyCodes
  use tallyAdmin_class,           only : tallyAdmin

  ! Nuclear data interfaces
  use nuclearDatabase_inter,      only : nuclearDatabase

  implicit none
  private

  !!
  !! Transport operator that moves a particle with surface tracking
  !!
  !! Sample Input Dictionary:
  !!   trans { type transportOperatorST; cache 0;}
  !!
  type, public, extends(transportOperator) :: transportOperatorST
    logical(defBool)  :: cache = .true.
  contains
    procedure :: transit => surfaceTracking
    ! Override procedure
    procedure :: init
  end type transportOperatorST

contains

  !!
  !! Performs surface tracking until a collision point is found
  !!
  subroutine surfaceTracking(self, p, tally, thisCycle, nextCycle)
    class(transportOperatorST), intent(inout) :: self
    class(particle), intent(inout)            :: p
    type(tallyAdmin), intent(inout)           :: tally
    class(particleDungeon),intent(inout)      :: thisCycle
    class(particleDungeon),intent(inout)      :: nextCycle
    integer(shortInt)                         :: event
    real(defReal)                             :: sigmaT, dist, sigmaTrack, invSigmaTrack
    type(distCache)                           :: cache
    real(defReal), parameter                  :: tol  = 1.0E-12
    character(100), parameter :: Here = 'surfaceTracking (transportOperatorST_class.f90)'

    STLoop: do
        
      sigmaTrack = self % xsData % getTrackingXS(p, p % matIdx(), MATERIAL_XS)

      ! Obtain the local cross-section, depending on the material
      ! This branch is called in the case of voids with no imposed XS
      if (sigmaTrack < tol) then
        
        dist = INFINITY
        invSigmaTrack = INFINITY
        sigmaT = ZERO

      else
<<<<<<< HEAD
        
        ! Get local conditions
        p % T = self % geom % getTemperature(p % coords)
        p % rho  = self % geom % getDensity(p % coords)

        sigmaT = self % xsData % getTrackingXS(p, p % matIdx(), MATERIAL_XS)
        dist = -log( p % pRNG % get()) / sigmaT
=======
      
        invSigmaTrack = ONE / sigmaTrack
        dist = -log( p % pRNG % get()) * invSigmaTrack
      
        ! Obtain the local cross-section
        sigmaT = self % xsData % getTrackMatXS(p, p % matIdx())
>>>>>>> 13c1ecb9

        ! Should never happen! Catches NaN distances
        if (dist /= dist) then
          print *, "Particle location: ", p % rGlobal()
          print *, "Particle direction: ", p % dirGlobal()
          print *, "Total XS: ", sigmaT
          call fatalError(Here, "Distance is NaN")
        end if

      end if

      ! Save state before movement
      call p % savePrePath()

      ! Move to the next stop.
      if (self % cache) then
        call self % geom % move_withCache(p % coords, dist, event, cache)

      else
        call self % geom % move(p % coords, dist, event)

      end if

      ! Send tally report for a path moved
      call tally % reportPath(p, dist)

      select case(p % matIdx())
      
        ! Kill particle if it has leaked
        case(OUTSIDE_FILL)
          p % isDead = .true.
          p % fate = LEAK_FATE

        ! Give error if the particle somehow ended in an undefined material
        case(UNDEF_MAT)
          print *, "Particle location: ", p % rGlobal()
          call fatalError(Here, "Particle is in undefined material")
        
        ! Give error if the particle is in a region with overlapping cells
        case(OVERLAP_MAT)
          print *, "Particle location: ", p % rGlobal()
          call fatalError(Here, "Particle is in overlapping cells")
        
        case default
          ! All is well

      end select

      if (p % isDead) exit STLoop

      ! Roll RNG to determine if the collision is real or virtual
      ! Exit the loop if the collision is real, report collision if virtual
      if (event == COLL_EV) then
        if (p % pRNG % get() < sigmaT*invSigmaTrack) then
          exit STLoop
        else
          call tally % reportInColl(p, .true.)
        end if
      end if

    end do STLoop

    call tally % reportTrans(p)

  end subroutine surfaceTracking

  !!
  !! Initialise ST operator from a dictionary
  !!
  !! See transportOperator_inter for details
  !!
  subroutine init(self, dict)
    class(transportOperatorST), intent(inout) :: self
    class(dictionary), intent(in)             :: dict

    ! Initialise superclass
    call init_super(self, dict)

    if (dict % isPresent('cache')) then
      call dict % get(self % cache, 'cache')
    end if

  end subroutine init

end module transportOperatorST_class<|MERGE_RESOLUTION|>--- conflicted
+++ resolved
@@ -59,6 +59,10 @@
 
     STLoop: do
         
+      ! Get local conditions
+      p % T = self % geom % getTemperature(p % coords)
+      p % rho  = self % geom % getDensity(p % coords)
+      
       sigmaTrack = self % xsData % getTrackingXS(p, p % matIdx(), MATERIAL_XS)
 
       ! Obtain the local cross-section, depending on the material
@@ -70,22 +74,12 @@
         sigmaT = ZERO
 
       else
-<<<<<<< HEAD
         
-        ! Get local conditions
-        p % T = self % geom % getTemperature(p % coords)
-        p % rho  = self % geom % getDensity(p % coords)
-
-        sigmaT = self % xsData % getTrackingXS(p, p % matIdx(), MATERIAL_XS)
-        dist = -log( p % pRNG % get()) / sigmaT
-=======
-      
         invSigmaTrack = ONE / sigmaTrack
         dist = -log( p % pRNG % get()) * invSigmaTrack
       
         ! Obtain the local cross-section
         sigmaT = self % xsData % getTrackMatXS(p, p % matIdx())
->>>>>>> 13c1ecb9
 
         ! Should never happen! Catches NaN distances
         if (dist /= dist) then
