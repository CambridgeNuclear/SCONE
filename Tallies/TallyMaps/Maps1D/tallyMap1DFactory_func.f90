!!
!! Factory of tallyMap1D
!!
!! Build an instance of a tallyMap1D from a dictionary. Can build it as class(tallyMap1D) or
!! as class(tallyMap)
!!
!! Public Members:
!!   AVALIBLE_tallyMaps1D -> PARAMETER nameLen array of names of avalible talyMaps1D
!!
!! Interface:
!!   new_tallyMap1D -> builds an instance as a class(tallyMap1D)
!!   new_tallyMap   -> builds an instance as a class(tallyMap)
!!
!! NOTE:
!!   This factory is used by general tallyMap factory
!!
module tallyMap1DFactory_func

  use numPrecision
  use genericProcedures, only : fatalError
  use dictionary_class,  only : dictionary

  ! TallyMap interface
  use tallyMap_inter,      only : tallyMap
  use tallyMap1D_inter,    only : tallyMap1D

  ! TallyMap implementations
  use energyMap_class,    only : energyMap
  use spaceMap_class,     only : spaceMap
  use materialMap_class,  only : materialMap
  use homogMatMap_class,  only : homogMatMap
  use weightMap_class,    only : weightMap
  use cellMap_class,      only : cellMap
  use testMap_class,      only : testMap
  use collNumMap_class,   only : collNumMap
  use radialMap_class,    only : radialMap
  use directionMap_class, only : directionMap
<<<<<<< HEAD
  use fieldMap_class,     only : fieldMap
=======
  use timeMap_class,      only : timeMap
>>>>>>> 2d14326b

  implicit none
  private

  public :: new_tallyMap1D
  public :: new_tallyMap

  ! List that contains all accaptable types of tallyMaps1D
  ! It is printed if type was unrecognised
  ! NOTE:
  ! For now  it is necessary to adjust trailing blanks so all enteries have the same length
  character(nameLen),dimension(*),parameter, public :: AVALIBLE_tallyMaps1D = [ 'energyMap   ',&
                                                                                'spaceMap    ',&
                                                                                'materialMap ',&
                                                                                'homogMatMap ',&
                                                                                'weightMap   ',&
                                                                                'cellMap     ',&
                                                                                'collNumMap  ',&
                                                                                'radialMap   ',&
                                                                                'timeMap     ',&
                                                                                'directionMap',&
                                                                                'fieldMap    ',&
                                                                                'testMap     ']

contains

  !!
  !! Allocates new allocatable tallyMap to a specific type as class(tallyMap1D)
  !! If new is allocated it deallocates it
  !!
  !! Args:
  !!   new [inout] -> an allocatable class(tallyMap1D), will be allocated on exit. Any
  !!                  existing content will be deallocated (NO kill subroutine called !!)
  !!   dict [in]   -> dictionary with the settings
  !!
  !! Errors:
  !!   Will return an error if type of tallyMap1D is not recognised
  !!
  subroutine new_tallyMap1D(new, dict)
    class(tallyMap1D),allocatable, intent(inout) :: new
    class(dictionary), intent(in)                :: dict
    character(nameLen)                           :: type
    character(100),parameter  :: Here = 'new_tallyMap1D (tallyMap1DFactory_func.f90)'

    ! Deallocate new if allocated
    if(allocated(new)) deallocate(new)

    ! Obtain string that specifies type to be built
    call dict % get(type,'type')

    ! Allocate approperiate subclass of tallyMap
    select case(type)
      case('energyMap')
        allocate(energyMap :: new)

      case('spaceMap')
        allocate(spaceMap :: new)

      case('timeMap')
        allocate(timeMap :: new)

      case('materialMap')
        allocate(materialMap :: new)

      case('homogMatMap')
        allocate(homogMatMap :: new)

      case('weightMap')
        allocate(weightMap :: new)

      case('cellMap')
        allocate(cellMap :: new)

      case('collNumMap')
        allocate(collNumMap :: new)

      case('radialMap')
        allocate(radialMap :: new)

      case('fieldMap')
        allocate(fieldMap :: new)

      case('directionMap')
        allocate(directionMap :: new)

      case('testMap')
        allocate(testMap :: new)

      case default
        print *, AVALIBLE_tallyMaps1D
        call fatalError(Here,'Unrecognised type of tallyMap1D : ' // trim(type))

    end select

    ! Initialise new map
    call new % init(dict)

  end subroutine new_tallyMap1D

  !!
  !! Allocates new allocatable tallyMap to a specific type as class(tallyMap)
  !! If new is allocated it deallocates it
  !!
  !! Args:
  !!   new [inout] -> an allocatable class(tallyMap), will be allocated on exit. Any
  !!                  existing content will be deallocated (NO kill subroutine called !!)
  !!   dict [in]   -> dictionary with the settings
  !!
  !! Errors:
  !!   Any error given by new_tallyMap1D
  !!
  subroutine new_tallyMap(new, dict)
    class(tallyMap), allocatable, intent(inout) :: new
    class(dictionary), intent(in)               :: dict
    class(tallyMap1D), allocatable              :: temp

    ! Deallocate if allocated
    if(allocated(new)) deallocate(new)

    ! Build an instance
    call new_tallyMap1D(temp, dict)
    call move_alloc(temp, new)

  end subroutine new_tallyMap

end module tallyMap1DFactory_func<|MERGE_RESOLUTION|>--- conflicted
+++ resolved
@@ -35,11 +35,8 @@
   use collNumMap_class,   only : collNumMap
   use radialMap_class,    only : radialMap
   use directionMap_class, only : directionMap
-<<<<<<< HEAD
   use fieldMap_class,     only : fieldMap
-=======
   use timeMap_class,      only : timeMap
->>>>>>> 2d14326b
 
   implicit none
   private
