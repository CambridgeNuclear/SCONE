# Add Source Files to the global list 
add_sources(./tallyClerk_inter.f90
            ./tallyClerkFactory_func.f90
            ./tallyClerkSlot_class.f90
            ./collisionClerk_class.f90
            ./collisionProbabilityClerk_class.f90
            ./trackClerk_class.f90
            ./keffAnalogClerk_class.f90
            ./keffImplicitClerk_class.f90
            ./simpleFMClerk_class.f90
            ./dancoffBellClerk_class.f90
            ./shannonEntropyClerk_class.f90
            ./centreOfMassClerk_class.f90
<<<<<<< HEAD
            ./energyWeightClerk_class.f90
=======
            ./mgXsClerk_class.f90
>>>>>>> 7a5c199d
             )
             
add_unit_tests(./Tests/collisionClerk_test.f90
               ./Tests/trackClerk_test.f90
               ./Tests/keffAnalogClerk_test.f90
               ./Tests/keffImplicitClerk_test.f90
               ./Tests/shannonEntropyClerk_test.f90
               ./Tests/simpleFMClerk_test.f90
               ./Tests/collisionProbabilityClerk_test.f90
               ./Tests/mgXsClerk_test.f90
                )<|MERGE_RESOLUTION|>--- conflicted
+++ resolved
@@ -11,11 +11,8 @@
             ./dancoffBellClerk_class.f90
             ./shannonEntropyClerk_class.f90
             ./centreOfMassClerk_class.f90
-<<<<<<< HEAD
             ./energyWeightClerk_class.f90
-=======
             ./mgXsClerk_class.f90
->>>>>>> 7a5c199d
              )
              
 add_unit_tests(./Tests/collisionClerk_test.f90
