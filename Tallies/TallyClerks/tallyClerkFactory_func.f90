module tallyClerkFactory_func

  use numPrecision
  use genericProcedures, only : fatalError
  use dictionary_class,  only : dictionary

  ! tallyClerk interface
  use tallyClerk_inter,    only : tallyClerk

  ! tallyClerk implementations
  use keffAnalogClerk_class,           only : keffAnalogClerk
  use keffImplicitClerk_class,         only : keffImplicitClerk
  use collisionClerk_class,            only : collisionClerk
  use collisionProbabilityClerk_class, only : collisionProbabilityClerk
  use trackClerk_class,                only : trackClerk
  use simpleFMClerk_class,             only : simpleFMClerk
  use dancoffBellClerk_class,          only : dancoffBellClerk
  use shannonEntropyClerk_class,       only : shannonEntropyClerk
  use centreOfMassClerk_class,         only : centreOfMassClerk
<<<<<<< HEAD
  use energyWeightClerk_class,         only : energyWeightClerk
=======
  use mgXsClerk_class,                 only : mgXsClerk
>>>>>>> 7a5c199d

  implicit none
  private

  public :: new_tallyClerk

  ! List that contains all accaptable types of tallyClerks
  ! It is printed if type was unrecognised
  ! NOTE:
  ! For now  it is necessary to adjust trailing blanks so all enteries have the same length
  character(nameLen),dimension(*),parameter :: AVALIBLE_tallyClerks = [ 'keffAnalogClerk          ',&
                                                                        'keffImplicitClerk        ',&
                                                                        'collisionClerk           ',&
                                                                        'collisionProbabilityClerk',&
                                                                        'trackClerk               ',&
                                                                        'simpleFMClerk            ',&
                                                                        'shannonEntropyClerk      ',&
                                                                        'centreOfMassClerk        ',&
                                                                        'dancoffBellClerk         ',&
<<<<<<< HEAD
                                                                        'energyWeightClerk        ']
=======
                                                                        'mgXsClerk                ']
>>>>>>> 7a5c199d

contains

  !!
  !! Allocate new allocatable tallyClerk to a specific type
  !! If new is allocated it deallocates it
  !!
  subroutine new_tallyClerk(new, dict, name)
    class(tallyClerk),allocatable, intent(inout) :: new
    class(dictionary), intent(in)                :: dict
    character(nameLen),intent(in)                :: name
    character(nameLen)            :: type
    character(100),parameter      :: Here = 'new_tallyClerk (tallyClerkFactory_func.f90)'

    ! Deallocate new if allocated
    if(allocated(new)) deallocate(new)

    ! Obtain string that specifies type to be built
    call dict % get(type,'type')

    ! Allocate approperiate subclass of tallyClerk
    select case(type)
     case('keffAnalogClerk')
       allocate(keffAnalogClerk :: new)

     case('keffImplicitClerk')
       allocate(keffImplicitClerk :: new)

     case('collisionClerk')
       allocate(collisionClerk :: new)

     case('collisionProbabilityClerk')
       allocate(collisionProbabilityClerk :: new)

     case('trackClerk')
       allocate(trackClerk :: new)

     case('simpleFMClerk')
       allocate(simpleFMClerk :: new)

     case('dancoffBellClerk')
       allocate(dancoffBellClerk :: new)

     case('shannonEntropyClerk')
       allocate(shannonEntropyClerk :: new)

     case('centreOfMassClerk')
       allocate(centreOfMassClerk :: new)

<<<<<<< HEAD
     case('energyWeightClerk')
       allocate(energyWeightClerk :: new)
       call new % init(dict, name)

     !*** NEW TALLY MAP TEMPLATE ***!
     !case('<newtallyClerkName>')
     !  allocate(<newtallyClerkName> :: new)
     !  call new % init(dict, name)
     !
=======
     case('mgXsClerk')
       allocate(mgXsClerk :: new)

>>>>>>> 7a5c199d
      case default
        print *, AVALIBLE_tallyClerks
        call fatalError(Here, 'Unrecognised type of tallyClerk: ' // trim(type))

    end select

    ! Initialise new clerk
    call new % init(dict, name)

  end subroutine new_tallyClerk

end module tallyClerkFactory_func<|MERGE_RESOLUTION|>--- conflicted
+++ resolved
@@ -17,11 +17,8 @@
   use dancoffBellClerk_class,          only : dancoffBellClerk
   use shannonEntropyClerk_class,       only : shannonEntropyClerk
   use centreOfMassClerk_class,         only : centreOfMassClerk
-<<<<<<< HEAD
   use energyWeightClerk_class,         only : energyWeightClerk
-=======
   use mgXsClerk_class,                 only : mgXsClerk
->>>>>>> 7a5c199d
 
   implicit none
   private
@@ -41,11 +38,8 @@
                                                                         'shannonEntropyClerk      ',&
                                                                         'centreOfMassClerk        ',&
                                                                         'dancoffBellClerk         ',&
-<<<<<<< HEAD
                                                                         'energyWeightClerk        ']
-=======
                                                                         'mgXsClerk                ']
->>>>>>> 7a5c199d
 
 contains
 
@@ -95,22 +89,13 @@
      case('centreOfMassClerk')
        allocate(centreOfMassClerk :: new)
 
-<<<<<<< HEAD
      case('energyWeightClerk')
        allocate(energyWeightClerk :: new)
-       call new % init(dict, name)
 
-     !*** NEW TALLY MAP TEMPLATE ***!
-     !case('<newtallyClerkName>')
-     !  allocate(<newtallyClerkName> :: new)
-     !  call new % init(dict, name)
-     !
-=======
      case('mgXsClerk')
        allocate(mgXsClerk :: new)
 
->>>>>>> 7a5c199d
-      case default
+     case default
         print *, AVALIBLE_tallyClerks
         call fatalError(Here, 'Unrecognised type of tallyClerk: ' // trim(type))
 
