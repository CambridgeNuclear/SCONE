module IMCPhysicsPackage_class

  use numPrecision
  use universalVariables
  use endfConstants
  use genericProcedures,              only : fatalError, printFishLineR, numToChar, rotateVector
  use hashFunctions_func,             only : FNV_1
  use dictionary_class,               only : dictionary
  use outputFile_class,               only : outputFile

  ! Timers
  use timer_mod,                      only : registerTimer, timerStart, timerStop, &
                                             timerTime, timerReset, secToChar

  ! Particle classes and Random number generator
  use particle_class,                 only : particle, P_PHOTON
  use particleDungeon_class,          only : particleDungeon
  use source_inter,                   only : source
  use RNG_class,                      only : RNG

  ! Physics package interface
  use physicsPackage_inter,           only : physicsPackage

  ! Geometry
  use geometry_inter,                 only : geometry
  use geometryReg_mod,                only : gr_geomPtr  => geomPtr, gr_addGeom => addGeom, &
                                             gr_geomIdx  => geomIdx

  ! Nuclear Data
  use materialMenu_mod,               only : mm_nMat           => nMat ,&
                                             mm_matName        => matName
  use nuclearDataReg_mod,             only : ndReg_init        => init ,&
                                             ndReg_activate    => activate ,&
                                             ndReg_display     => display, &
                                             ndReg_kill        => kill, &
                                             ndReg_get         => get ,&
                                             ndReg_getMatNames => getMatNames
  use nuclearDatabase_inter,          only : nuclearDatabase
  use IMCMaterial_inter,              only : IMCMaterial, IMCMaterial_CptrCast
  use mgIMCMaterial_inter,            only : mgIMCMaterial

  ! Operators
  use collisionOperator_class,        only : collisionOperator
  use transportOperator_inter,        only : transportOperator

  ! Tallies
  use tallyCodes
  use tallyAdmin_class,               only : tallyAdmin
  use tallyResult_class,              only : tallyResult
  use imcWeightClerk_class,           only : imcWeightResult

  ! Factories
  use transportOperatorFactory_func,  only : new_transportOperator
  use sourceFactory_func,             only : new_source

  implicit none

  private

  !!
  !! Physics Package for IMC calculations
  !!
  type, public,extends(physicsPackage) :: IMCPhysicsPackage
    private
    ! Building blocks
    class(nuclearDatabase), pointer        :: nucData => null()
    class(geometry), pointer               :: geom    => null()
    integer(shortInt)                      :: geomIdx = 0
    type(collisionOperator)                :: collOp
    class(transportOperator), allocatable  :: transOp
    class(RNG), pointer                    :: pRNG    => null()
    type(tallyAdmin),pointer               :: tally   => null()
    type(tallyAdmin),pointer               :: imcWeightAtch => null()

    ! Settings
    integer(shortInt)  :: N_cycles
    integer(shortInt)  :: pop
    integer(shortInt)  :: limit
    real(defReal)      :: deltaT
    character(pathLen) :: outputFile
    character(nameLen) :: outputFormat
    integer(shortInt)  :: printSource = 0
    integer(shortInt)  :: particleType
    logical(defBool)   :: sourceGiven = .false.
    integer(shortInt)  :: nMat

    ! Calculation components
    type(particleDungeon), allocatable :: thisCycle
    type(particleDungeon), allocatable :: nextCycle
      ! Note that other physics packages used pointers for these particleDungeons ( => null() )
      ! I found it easier to get 'allocatable' to work, unsure if this needs to be changed
    class(source), allocatable     :: inputSource
    class(source), allocatable     :: IMCSource

    ! Timer bins
    integer(shortInt)  :: timerMain
    real (defReal)     :: CPU_time_start
    real (defReal)     :: CPU_time_end

  contains
    procedure :: init
    procedure :: printSettings
    procedure :: cycles
    procedure :: collectResults
    procedure :: run
    procedure :: kill

  end type IMCPhysicsPackage

contains

  subroutine run(self)
    class(IMCPhysicsPackage), intent(inout) :: self

    print *, repeat("<>",50)
    print *, "/\/\ IMC CALCULATION /\/\"

    call self % cycles(self % tally, self % imcWeightAtch, self % N_cycles)
    call self % collectResults()

    print *
    print *, "\/\/ END OF IMC CALCULATION \/\/"
    print *
  end subroutine

  !!
  !! Run cycles for calculation
  !!
  subroutine cycles(self, tally, tallyAtch, N_cycles)
    class(IMCPhysicsPackage), intent(inout)         :: self
    type(tallyAdmin), pointer,intent(inout)         :: tally
    type(tallyAdmin), pointer,intent(inout)         :: tallyAtch
    integer(shortInt), intent(in)                   :: N_cycles
    integer(shortInt)                               :: i, j, N
    type(particle)                                  :: p
    real(defReal)                                   :: elapsed_T, end_T, T_toEnd, sumT
    real(defReal), dimension(:), allocatable        :: tallyEnergy
    class(IMCMaterial), pointer                     :: mat
    logical(defBool)                                :: printUpdates
    character(100),parameter :: Here ='cycles (IMCPhysicsPackage_class.f90)'
    class(tallyResult), allocatable                 :: tallyRes

    ! Set whether or not to print energy and temperature updates of each material
    !   Printed from updateMat (baseMgIMCMaterial_class.f90), 7 lines of text
    !   per material so recommend to only print when low number of materials
    if (self % nMat <= 5) then
      printUpdates = .True.
    else
      printUpdates = .False.
    end if

    ! Attach nuclear data and RNG to particle
    p % pRNG   => self % pRNG
    p % timeMax = self % deltaT
    p % geomIdx = self % geomIdx

    ! Reset and start timer
    call timerReset(self % timerMain)
    call timerStart(self % timerMain)

    allocate(tallyEnergy(self % nMat))

    do i=1,N_cycles

      ! Store photons remaining from previous cycle
      self % thisCycle = self % nextCycle
      call self % nextCycle % cleanPop()

      ! Check that there are regions of non-zero temperature by summing mat temperatures
      sumT = 0
      do j=1, self % nMat
        mat => IMCMaterial_CptrCast(self % nucData % getMaterial(j))
        sumT = sumT + mat % getTemp()
      end do

      N = self % pop

      ! Generate IMC source, only if there are regions with non-zero temperature
      if(sumT > 0) then
        ! Select number of particles to generate
        if(N + self % thisCycle % getSize() > self % limit) then
          ! Fleck and Cummings IMC Paper, eqn 4.11
          N = self % limit - self % thisCycle % getSize() - self % nMat - 1
        end if
        if(self % sourceGiven) N = N/2
        ! Add to particle dungeon
        call self % IMCSource % append(self % thisCycle, N, p % pRNG)
      end if

      ! Generate from input source
      if( self % sourceGiven ) then
        call self % inputSource % append(self % thisCycle, N, p % pRNG)
      end if

      if(self % printSource == 1) then
        call self % thisCycle % printToFile(trim(self % outputFile)//'_source'//numToChar(i))
      end if

      call tally % reportCycleStart(self % thisCycle)

      gen: do
        ! Obtain paticle from dungeon
        call self % thisCycle % release(p)
        call self % geom % placeCoord(p % coords)

        ! Assign particle time
        if( p % time /= self % deltaT ) then
          ! If particle has just been sourced, t = 0 so sample uniformly within timestep
          p % time = p % pRNG % get() * self % deltaT
        else
          ! If particle survived previous time step, reset time to 0
          p % time = 0
        end if

        ! Save state
        call p % savePreHistory()

          ! Transport particle until its death
          history: do
            call self % transOp % transport(p, tally, self % thisCycle, self % nextCycle)
            if(p % isDead) exit history
            
            if(p % fate == TIME_FATE) then
                ! Store particle for use in next time step
                p % fate = 0
                call self % nextCycle % detain(p)
                exit history
            end if

            call self % collOp % collide(p, tally, self % thisCycle, self % nextCycle)

            if(p % isDead) exit history

          end do history

        ! When dungeon is empty, exit
        if( self % thisCycle % isEmpty() ) exit gen

      end do gen

      ! Send end of cycle report
      call tally % reportCycleEnd(self % thisCycle)

      ! Calculate times
      call timerStop(self % timerMain)
      elapsed_T = timerTime(self % timerMain)

      ! Predict time to end
      end_T = real(N_cycles,defReal) * elapsed_T / i
      T_toEnd = max(ZERO, end_T - elapsed_T)

      ! Display progress
      call printFishLineR(i)
      print *
      print *
      print *, 'Source batch: ', numToChar(i), ' of ', numToChar(N_cycles)
      print *, 'Pop:          ', numToChar(self % nextCycle % getSize())
      print *, 'Elapsed time: ', trim(secToChar(elapsed_T))
      print *, 'End time:     ', trim(secToChar(end_T))
      print *, 'Time to end:  ', trim(secToChar(T_toEnd))
      call tally % display()

      ! Obtain energy deposition tally results
      call tallyAtch % getResult(tallyRes, 'imcWeight')

      select type(tallyRes)
        class is(imcWeightResult)
          do j = 1, self % nMat
            tallyEnergy(j) = tallyRes % imcWeight(j)
          end do
        class default
          call fatalError(Here, 'Invalid result has been returned')
      end select

      ! Update material properties
      do j = 1, self % nMat
        mat => IMCMaterial_CptrCast(self % nucData % getMaterial(j))
        if (printUpdates .eqv. .True.) then
          print *
          print *, "Material update:  ", mm_matName(j)
        end if
        call mat % updateMat(tallyEnergy(j), printUpdates)
      end do
      print *

      ! Reset tally for next cycle
      call tallyAtch % reset('imcWeight')

      print *, 'Completed: ', numToChar(i), ' of ', numToChar(N_cycles)

    end do

  end subroutine cycles

  !!
  !! Print calculation results to file
  !!
  subroutine collectResults(self)
    class(IMCPhysicsPackage), intent(inout)         :: self
    type(outputFile)                                :: out
    character(nameLen)                              :: name

    call out % init(self % outputFormat)

    name = 'seed'
    call out % printValue(self % pRNG % getSeed(),name)

    name = 'pop'
    call out % printValue(self % pop,name)

    name = 'Source_batches'
    call out % printValue(self % N_cycles,name)

    call cpu_time(self % CPU_time_end)
    name = 'Total_CPU_Time'
    call out % printValue((self % CPU_time_end - self % CPU_time_start),name)

    name = 'Transport_time'
    call out % printValue(timerTime(self % timerMain),name)

    ! Print tally
    call self % tally % print(out)

    call out % writeToFile(self % outputFile)

  end subroutine collectResults


  !!
  !! Initialise from individual components and dictionaries for source and tally
  !!
  subroutine init(self, dict)
    class(IMCPhysicsPackage), intent(inout)         :: self
    class(dictionary), intent(inout)                :: dict
    class(dictionary),pointer                       :: tempDict
    type(dictionary)                                :: locDict1, locDict2, locDict3, locDict4
    integer(shortInt)                               :: seed_temp
    integer(longInt)                                :: seed
    character(10)                                   :: time
    character(8)                                    :: date
    character(:),allocatable                        :: string
    character(nameLen)                              :: nucData, energy, geomName
    type(outputFile)                                :: test_out
<<<<<<< HEAD
    integer(shortInt)                               :: i, j
=======
    integer(shortInt)                               :: i
    class(IMCMaterial), pointer                     :: mat
>>>>>>> ab6db49e
    character(nameLen), dimension(:), allocatable   :: mats
    class(IMCMaterial), pointer                     :: mat
    character(100), parameter :: Here ='init (IMCPhysicsPackage_class.f90)'

    call cpu_time(self % CPU_time_start)

    ! Read calculation settings
    call dict % get(self % pop,'pop')
    call dict % get(self % limit, 'limit')
    call dict % get(self % N_cycles,'cycles')
    call dict % get(self % deltaT,'timeStepSize')
    call dict % get(nucData, 'XSdata')
    call dict % get(energy, 'dataType')

    ! Process type of data
    select case(energy)
      case('mg')
        self % particleType = P_PHOTON_MG
      !case('ce')
      !  self % particleType = P_PHOTON_CE
      case default
        call fatalError(Here,"dataType must be 'mg' or 'ce'.")
    end select

    ! Read outputfile path
    call dict % getOrDefault(self % outputFile,'outputFile','./output')

    ! Get output format and verify
    ! Initialise output file before calculation (so mistake in format will be cought early)
    call dict % getOrDefault(self % outputFormat, 'outputFormat', 'asciiMATLAB')
    call test_out % init(self % outputFormat)

    ! Register timer
    self % timerMain = registerTimer('transportTime')

    ! Initialise RNG
    allocate(self % pRNG)

    ! *** It is a bit silly but dictionary cannot store longInt for now
    !     so seeds are limited to 32 bits (can be -ve)
    if( dict % isPresent('seed')) then
      call dict % get(seed_temp,'seed')

    else
      ! Obtain time string and hash it to obtain random seed
      call date_and_time(date, time)
      string = date // time
      call FNV_1(string,seed_temp)

    end if
    seed = seed_temp
    call self % pRNG % init(seed)

    ! Read whether to print particle source per cycle
    call dict % getOrDefault(self % printSource, 'printSource', 0)

    ! Build Nuclear Data
    call ndReg_init(dict % getDictPtr("nuclearData"))

    ! Build geometry
    tempDict => dict % getDictPtr('geometry')
    geomName = 'IMCGeom'
    call gr_addGeom(geomName, tempDict)
    self % geomIdx = gr_geomIdx(geomName)
    self % geom    => gr_geomPtr(self % geomIdx)

    ! Activate Nuclear Data *** All materials are active
    call ndReg_activate(self % particleType, nucData, self % geom % activeMats())
    self % nucData => ndReg_get(self % particleType)

    ! Read particle source definition
    if( dict % isPresent('source') ) then
      tempDict => dict % getDictPtr('source')
      call new_source(self % inputSource, tempDict, self % geom)
      self % sourceGiven = .true.
    end if

    ! Initialise IMC source
    call locDict1 % init(1)
    call locDict1 % store('type', 'imcSource')
    call new_source(self % IMCSource, locDict1, self % geom)

    ! Build collision operator
    tempDict => dict % getDictPtr('collisionOperator')
    call self % collOp % init(tempDict)

    ! Build transport operator
    tempDict => dict % getDictPtr('transportOperator')
    call new_transportOperator(self % transOp, tempDict)

    ! Initialise tally Admin
    tempDict => dict % getDictPtr('tally')
    allocate(self % tally)
    call self % tally % init(tempDict)

    ! Store number of materials
    self % nMat = mm_nMat()

    ! Create array of material names
    allocate(mats(self % nMat))
    do i=1, self % nMat
      mats(i) = mm_matName(i)
    end do

    ! Provide each material with time step
    do i=1, self % nMat
      mat => IMCMaterial_CptrCast(self % nucData % getMaterial(i))
      call mat % setTimeStep(self % deltaT)
    end do

    ! Initialise imcWeight tally attachment
    call locDict2 % init(1)
    call locDict3 % init(2)
    call locDict4 % init(2)

    call locDict4 % store('type','materialMap')
    call locDict4 % store('materials', [mats])
    call locDict3 % store('type','imcWeightClerk')
    call locDict3 % store('map', locDict4)
    call locDict2 % store('imcWeight', locDict3)

    allocate(self % imcWeightAtch)
    call self % imcWeightAtch % init(locDict2)

    call self % tally % push(self % imcWeightAtch)

    ! Size particle dungeons
    allocate(self % thisCycle)
    call self % thisCycle % init(self % limit)
    allocate(self % nextCycle)
    call self % nextCycle % init(self % limit)

    call self % printSettings()

  end subroutine init

  !!
  !! Deallocate memory
  !!
  subroutine kill(self)
    class(IMCPhysicsPackage), intent(inout) :: self

    ! TODO: This subroutine

  end subroutine kill

  !!
  !! Print settings of the physics package
  !!
  subroutine printSettings(self)
    class(IMCPhysicsPackage), intent(in) :: self

    print *, repeat("<>",50)
    print *, "/\/\ IMC CALCULATION /\/\"
    print *, "Source batches:       ", numToChar(self % N_cycles)
    print *, "Population per batch: ", numToChar(self % pop)
    print *, "Initial RNG Seed:     ", numToChar(self % pRNG % getSeed())
    print *
    print *, repeat("<>",50)
  end subroutine printSettings


end module IMCPhysicsPackage_class<|MERGE_RESOLUTION|>--- conflicted
+++ resolved
@@ -341,14 +341,9 @@
     character(:),allocatable                        :: string
     character(nameLen)                              :: nucData, energy, geomName
     type(outputFile)                                :: test_out
-<<<<<<< HEAD
-    integer(shortInt)                               :: i, j
-=======
     integer(shortInt)                               :: i
     class(IMCMaterial), pointer                     :: mat
->>>>>>> ab6db49e
     character(nameLen), dimension(:), allocatable   :: mats
-    class(IMCMaterial), pointer                     :: mat
     character(100), parameter :: Here ='init (IMCPhysicsPackage_class.f90)'
 
     call cpu_time(self % CPU_time_start)
