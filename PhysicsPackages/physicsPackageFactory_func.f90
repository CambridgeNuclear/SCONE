--- conflicted
+++ resolved
@@ -50,28 +50,16 @@
     ! Obtain string that specifies type to be built
     call dict % get(type,'type')
 
-    ! Allocate approperiate subclass of physicsPackage
+    ! Allocate appropriate subclass of physicsPackage
     select case(type)
       case('eigenPhysicsPackage')
         allocate( eigenPhysicsPackage :: new)
 
       case('fixedSourcePhysicsPackage')
         allocate( fixedSourcePhysicsPackage :: new)
-<<<<<<< HEAD
-        select type(new)
-          type is (fixedSourcePhysicsPackage)
-            call new % init(dict)
-        end select
 
       case('implicitPhysicsPackage')
-        ! Allocate and initialise
         allocate( implicitPhysicsPackage :: new)
-        select type(new)
-          type is (implicitPhysicsPackage)
-            call new % init(dict)
-        end select
-=======
->>>>>>> 7a5c199d
 
       case('vizPhysicsPackage')
         allocate( vizPhysicsPackage :: new)
