--- conflicted
+++ resolved
@@ -313,12 +313,9 @@
     allocate(self % keywords(maxSize))
     allocate(self % entries(maxSize))
 
-<<<<<<< HEAD
-=======
     ! Set initial address
     self % address = "/"
 
->>>>>>> bd300f38
     ! Keywords can (perhaps?) allocate with some garbage inside. Make sure all entries are blank.
     self % keywords = ''
 
@@ -478,12 +475,8 @@
         value = real(self % entries(idx) % int0_alloc, defReal)
 
       case default
-<<<<<<< HEAD
-        call fatalError(Here,'Entry under keyword ' // keyword // ' is not a real or int')
-=======
         call fatalError(Here, self % errorMsgPrefix() // 'Entry under keyword ' // &
                               keyword // ' is not a real or int')
->>>>>>> bd300f38
 
     end select
 
@@ -513,12 +506,8 @@
         value = real(self % entries(idx) % int1_alloc, defReal)
 
       case default
-<<<<<<< HEAD
-        call fatalError(Here,'Entry under keyword ' // keyword // ' is not a real array or int array')
-=======
         call fatalError(Here, self % errorMsgPrefix() // 'Entry under keyword ' // &
                               keyword // ' is not a real array or int array')
->>>>>>> bd300f38
 
     end select
 
@@ -553,12 +542,8 @@
         value = real(self % entries(idx) % int1_alloc, defReal)
 
       case default
-<<<<<<< HEAD
-        call fatalError(Here,'Entry under keyword ' // keyword // ' is not a real array or int array')
-=======
         call fatalError(Here, self % errorMsgPrefix() // 'Entry under keyword ' // &
                               keyword // ' is not a real array or int array')
->>>>>>> bd300f38
 
     end select
 
@@ -582,12 +567,8 @@
         value = self % entries(idx) % int0_alloc
 
       case default
-<<<<<<< HEAD
-        call fatalError(Here,'Entry under keyword ' // keyword // ' is not an integer')
-=======
         call fatalError(Here, self % errorMsgPrefix() // 'Entry under keyword ' // &
                               keyword // ' is not an integer')
->>>>>>> bd300f38
 
     end select
 
@@ -614,12 +595,8 @@
         value = self % entries(idx) % int1_alloc
 
       case default
-<<<<<<< HEAD
-        call fatalError(Here,'Entry under keyword ' // keyword // ' is not integer array')
-=======
         call fatalError(Here, self % errorMsgPrefix() // 'Entry under keyword ' // &
                               keyword // ' is not integer array')
->>>>>>> bd300f38
 
     end select
 
@@ -649,12 +626,8 @@
         value = self % entries(idx) % int1_alloc
 
       case default
-<<<<<<< HEAD
-        call fatalError(Here,'Entry under keyword ' // keyword // ' is not integer array')
-=======
         call fatalError(Here, self % errorMsgPrefix() // 'Entry under keyword ' // &
                               keyword // ' is not integer array')
->>>>>>> bd300f38
 
     end select
 
@@ -683,12 +656,8 @@
         value = self % entries(idx) % char0_alloc
 
       case default
-<<<<<<< HEAD
-        call fatalError(Here,'Entry under keyword ' // keyword // ' is not a character')
-=======
         call fatalError(Here, self % errorMsgPrefix() // 'Entry under keyword ' // &
                               keyword // ' is not a character')
->>>>>>> bd300f38
 
     end select
 
@@ -714,23 +683,15 @@
         ! Check if the content character fits into value. Any is required becouse len_trim returns
         ! an array
         if( any(len(value) < len_trim(self % entries(idx) % char1_alloc))) then
-<<<<<<< HEAD
-          call fatalError(Here,'value character is too short to store content. Increase its length')
-=======
           call fatalError(Here, self % errorMsgPrefix() // &
                                'value character is too short to store content. Increase its length')
->>>>>>> bd300f38
         end if
 
         value = self % entries(idx) % char1_alloc
 
       case default
-<<<<<<< HEAD
-        call fatalError(Here,'Entry under keyword ' // keyword // ' is not a character array')
-=======
         call fatalError(Here, self % errorMsgPrefix() // 'Entry under keyword ' // &
                               keyword // ' is not a character array')
->>>>>>> bd300f38
 
     end select
 
@@ -765,12 +726,8 @@
         value = self % entries(idx) % char1_alloc
 
       case default
-<<<<<<< HEAD
-        call fatalError(Here,'Entry under keyword ' // keyword // ' is not a character array')
-=======
         call fatalError(Here, self % errorMsgPrefix() // 'Entry under keyword ' // &
                               keyword // ' is not a character array')
->>>>>>> bd300f38
 
     end select
 
@@ -793,12 +750,8 @@
         value = self % entries(idx) % dict0_alloc
 
       case default
-<<<<<<< HEAD
-        call fatalError(Here,'Entry under keyword ' // keyword // ' is not a dictionary')
-=======
         call fatalError(Here, self % errorMsgPrefix() // 'Entry under keyword ' // &
                               keyword // ' is not a dictionary')
->>>>>>> bd300f38
 
     end select
 
