--- conflicted
+++ resolved
@@ -4,25 +4,17 @@
              ./charMap_class.f90
              ./stack_class.f90
              ./dynArray_class.f90
-<<<<<<< HEAD
              ./dictParser_func.f90
-             ./heapQueue_class.f90)
-=======
-	     ./linkedList_class.f90
-             ./dictParser_func.f90)
->>>>>>> 2831d8c8
+             ./heapQueue_class.f90
+             ./linkedList_class.f90)
 
 # Add Unit Tests to a global List
 add_unit_tests( ./Tests/dictionary_test.f90
                 ./Tests/intMap_test.f90
                 ./Tests/charMap_test.f90
                 ./Tests/dynArray_test.f90
-<<<<<<< HEAD
                 ./Tests/dictParser_test.f90
-                ./Tests/heapQueue_test.f90)
-=======
-		./Tests/linkedList_test.f90
-                ./Tests/dictParser_test.f90)
->>>>>>> 2831d8c8
+                ./Tests/heapQueue_test.f90
+                ./Tests/linkedList_test.f90)
 
 add_integration_tests( ./Tests/dictParser_iTest.f90)