module collisionProcessorFactory_func

  use numPrecision
  use genericProcedures, only : fatalError
  use dictionary_class,  only : dictionary

  ! Abstract interface
  use collisionProcessor_inter, only : collisionProcessor

  ! Implementation
  use neutronCEstd_class, only : neutronCEstd
  use neutronCEimp_class, only : neutronCEimp
  use neutronMGstd_class, only : neutronMGstd
  use IMCMGstd_class,     only : IMCMGstd

  implicit none
  private

  public :: new_collisionProcessor

  ! List that contains all accaptable types of collisionProcessors
  ! It is printed if type was unrecognised
  ! NOTE:
  ! For now  it is necessary to adjust trailing blanks so all enteries have the same length
  character(nameLen),dimension(*),parameter :: AVALIBLE_collisionProcessors = [ 'neutronCEstd',&
                                                                                'neutronCEimp',&
                                                                                'neutronMGstd',&
                                                                                'IMCMGstd    ']

contains

  !!
  !! Allocate new allocatable collisionProcessor to a specific type
  !! If new is allocated it deallocates it
  !!
  subroutine new_collisionProcessor(new,dict)
    class(collisionProcessor),allocatable, intent(inout) :: new
    class(dictionary), intent(in)                        :: dict
    character(nameLen)                                   :: type
    character(100),parameter      :: Here = 'new_collisionProcessor (collisionProcessorFactory_func.f90)'

    ! Deallocate new if allocated
    if(allocated(new)) deallocate(new)

    ! Obtain string that specifies type to be built
    call dict % get(type,'type')

    ! Allocate approperiate subclass of collisionProcessor
    select case(type)
      case('neutronCEstd')
        allocate(neutronCEstd :: new)

      case('neutronCEimp')
        allocate(neutronCEimp :: new)

      case('neutronMGstd')
        allocate(neutronMGstd :: new)

<<<<<<< HEAD
      case('IMCMGstd')
        allocate(IMCMGstd :: new)
        call new % init(dict)

     !*** NEW COLLISION PROCESSOR TEMPLATE ***!
     !case('<newcollisionProcessorName>')
     !  allocate(<newcollisionProcessorName> :: new)
     !  call new % init(dict)
     !
=======
>>>>>>> 7a5c199d
      case default
        print *, AVALIBLE_collisionProcessors
        call fatalError(Here, 'Unrecognised type of collisionProcessor: ' // trim(type))

    end select

    ! Initialise new processor
    call new % init(dict)

  end subroutine new_collisionProcessor

end module collisionProcessorFactory_func<|MERGE_RESOLUTION|>--- conflicted
+++ resolved
@@ -56,18 +56,9 @@
       case('neutronMGstd')
         allocate(neutronMGstd :: new)
 
-<<<<<<< HEAD
       case('IMCMGstd')
         allocate(IMCMGstd :: new)
-        call new % init(dict)
 
-     !*** NEW COLLISION PROCESSOR TEMPLATE ***!
-     !case('<newcollisionProcessorName>')
-     !  allocate(<newcollisionProcessorName> :: new)
-     !  call new % init(dict)
-     !
-=======
->>>>>>> 7a5c199d
       case default
         print *, AVALIBLE_collisionProcessors
         call fatalError(Here, 'Unrecognised type of collisionProcessor: ' // trim(type))
