--- conflicted
+++ resolved
@@ -265,18 +265,6 @@
   !! Only isotropic/fixed direction. Does not sample energy.
   !!
   subroutine sampleEnergyAngle(self, p, rand)
-<<<<<<< HEAD
-    class(bbSurfaceSource), intent(inout)   :: self
-    class(particleState), intent(inout) :: p
-    class(RNG), intent(inout)           :: rand
-    real(defReal)                       :: phi, mu, theta
-
-    phi = TWO_PI * rand % get()
-    mu = sqrt(rand % get())
-    !theta = acos(1 - TWO * r)
-    !p % dir = [cos(phi) * sin(theta), sin(phi) * sin(theta), cos(theta)]
-
-=======
     class(bbSurfaceSource), intent(inout) :: self
     class(particleState), intent(inout)   :: p
     class(RNG), intent(inout)             :: rand
@@ -285,17 +273,7 @@
     phi = TWO_PI * rand % get()
     mu = sqrt(rand % get())
 
->>>>>>> 06bfeab5
     p % dir = [mu, sqrt(1-mu**2)*cos(phi), sqrt(1-mu**2)*sin(phi)]
-
-    ! If dir not equal to zero, adjust so that particles are travelling in correct direction
-    !if (self % dir /= 0) then
-    !  p % dir(self % axis) = abs(p % dir(self % axis)) * self % dir 
-    !end if
-
-    !p % dir = [0,0,0]
-    !p % dir(self % axis) = 1
-
 
   end subroutine sampleEnergyAngle
 
