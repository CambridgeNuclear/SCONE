module particle_class

  use numPrecision
  use universalVariables
  use genericProcedures
  use coord_class,       only : coordList
  use RNG_class,         only : RNG
  use errors_mod,        only : fatalError
  use tallyCodes

  implicit none
  private

  !!
  !! Particle types parameters
  !!
  integer(shortInt), parameter,public :: P_NEUTRON   = 1, &
                                         P_PHOTON    = 2, &
                                         P_PRECURSOR = 3

  !!
  !! Public particle type procedures
  !!
  public :: verifyType
  public :: printType

  !!
  !! Particle compressed for storage
  !!
  !! Public Members:
  !!   wgt      -> Weight of the particle
  !!   r        -> Global Position of the particle [cm]
  !!   dir      -> Direction vector of the particle (normalised to 1.0)
  !!   E        -> Energy of the particle [MeV]
  !!   G        -> Energy Group of the particle
  !!   isMG     -> True if particle uses MG data
  !!   type     -> Physical Type of the particle (NEUTRON, PHOTON etc.)
  !!   time     -> Position in time of the particle [s]
  !!   matIdx   -> material Index in which particle is present
  !!   cellIdx  -> Cell Index at the lowest level in which particle is present
  !!   uniqueID -> Unique ID of the cell at the lowest level in which particle is present
  !!   collisionN -> Number of collisions the particle went through
  !!   broodID  -> ID of the source particle. It is used to indicate the primogenitor of the particles
  !!               in the particleDungeon so they can be sorted, which is necessary for reproducibility
  !!               with OpenMP
  !!
  !! Interface:
  !!   assignemnt(=)  -> Build particleState from particle
  !!   operator(.eq.) -> Return True if particle are exactly the same
  !!   display        -> Print debug information about the state to the console
  !!
  type, public :: particleState
    real(defReal)              :: wgt  = ZERO       ! Particle weight
    real(defReal),dimension(3) :: r    = ZERO       ! Global position
    real(defReal),dimension(3) :: dir  = ZERO       ! Global direction
    real(defReal)              :: E    = ZERO       ! Energy
    integer(shortInt)          :: G    = 0          ! Energy group
    logical(defBool)           :: isMG = .false.    ! Is neutron multi-group
    integer(shortInt)          :: type = P_NEUTRON  ! Particle physical type
    real(defReal)              :: time = ZERO       ! Particle time position
    real(defReal)              :: lambda = INF      ! Precursor decay constant
    integer(shortInt)          :: matIdx   = -1     ! Material index where particle is
    integer(shortInt)          :: cellIdx  = -1     ! Cell idx at the lowest coord level
    integer(shortInt)          :: uniqueID = -1     ! Unique id at the lowest coord level
    integer(shortInt)          :: collisionN = 0    ! Number of collisions
    integer(shortInt)          :: broodID = 0       ! ID of the source particle
  contains
    generic    :: assignment(=)  => fromParticle
    generic    :: operator(.eq.) => equal_particleState
    procedure  :: display        => display_particleState
    procedure  :: fromParticle   => particleState_fromParticle
    procedure  :: kill           => kill_particleState

    ! Private procedures
    procedure,private :: equal_particleState

  end type particleState

  !!
  !! This type represents particle
  !!
  !! In current form it was designed to support neutron and other neutral particles
  !! By extension(inheritance) support for photons or charged particles could be introduced
  !!
  !! In addition to representing a particle by physical parameters, it containes additional
  !! data like RNG pointer. This is to enable access to objects associated with a particlular
  !! particle history from anywhere where a particle was passed. This it works kind of like a
  !! global scope for a specific particle. Such setup should enable particle to control how it
  !! is beeing processed during Monte Carlo transport.
  !!
  !! Particle also contains snapshots (states) at privious points in its history. This is used
  !! for tallying. It is necessary to compare current state with the earlier state to score e.g.
  !! collision probabilities.
  !!
  type, public :: particle
    ! Particle phase space data
    type(coordList)            :: coords
    real(defReal)              :: E         ! Particle Energy
    integer(shortInt)          :: G         ! Particle Energy Group
    real(defReal)              :: w         ! Particle Weight
    real(defReal)              :: time      ! Particle time point

<<<<<<< HEAD
    ! Information passed from geometry
    real(defReal)              :: T = -INF   ! Local temperature
    real(defReal)              :: rho = -INF ! Local density scaling

=======
    ! Precursor particle data
    real(defReal)              :: lambda = INF     ! Precursor decay constant
    
>>>>>>> 2d14326b
    ! Particle flags
    real(defReal)              :: w0             ! Particle initial weight (for implicit, variance reduction...)
    logical(defBool)           :: isDead
    logical(defBool)           :: isMG
    real(defReal)              :: timeMax = -INF ! Maximum neutron time before cut-off
    integer(shortInt)          :: fate = NO_FATE ! Neutron's fate after being subjected to an operator
    integer(shortInt)          :: type           ! Particle type
    integer(shortInt)          :: collisionN = 0 ! Index of the number of collisions the particle went through
    integer(shortInt)          :: broodID = 0    ! ID of the brood (source particle number)

    ! Particle processing information
    class(RNG), pointer        :: pRNG  => null()  ! Pointer to RNG associated with the particle
    real(defReal)              :: k_eff            ! Value of default keff for implicit source generation
    integer(shortInt)          :: geomIdx          ! Index of the geometry used by the particle
    integer(shortInt)          :: splitCount = 0   ! Counter of number of splits

    ! Archived snapshots of previous states
    type(particleState)        :: preHistory
    type(particleState)        :: preTransition
    type(particleState)        :: prePath
    type(particleState)        :: preCollision

  contains
     ! Build procedures
    generic              :: build => buildCE, buildMG
    generic              :: assignment(=) => particle_fromParticleState

    ! Enquiry about coordinates
    procedure                  :: rLocal
    procedure                  :: rGlobal
    procedure                  :: dirLocal
    procedure                  :: dirGlobal
    procedure                  :: nesting
    procedure                  :: getCellIdx
    procedure                  :: getUniIdx
    procedure                  :: matIdx
    procedure, non_overridable :: getType

    ! Enquiry about physical state
    procedure :: getSpeed

    ! Precursor procedures
    procedure :: isPrecursor
    procedure :: emitDelayedNeutron
    procedure :: forcedPrecursorDecay
    procedure :: expectedDelayedWgt

    ! Operations on coordinates
    procedure :: moveGlobal
    procedure :: moveLocal
    procedure :: rotate
    procedure :: teleport
    procedure :: point
    procedure :: takeAboveGeom
    procedure :: setMatIdx

    ! Save particle state information
    procedure, non_overridable  :: savePreHistory
    procedure, non_overridable  :: savePreTransition
    procedure, non_overridable  :: savePrePath
    procedure, non_overridable  :: savePreCollision

    ! Debug procedures
    procedure            :: display => display_particle
    procedure            :: typeToChar

    !! Private - Implementation specific procedures
    procedure,private                   :: buildCE
    procedure,private                   :: buildMG
    procedure,non_overridable,private   :: particle_fromParticleState

  end type particle

contains

!!<><><><><><><>><><><><><><><><><><><>><><><><><><><><><><><><><><><><><><><><><><><><><><><><><><>
!! Particle build and assignment procedures
!!<><><><><><><>><><><><><><><><><><><>><><><><><><><><><><><><><><><><><><><><><><><><><><><><><><>

  !!
  !! Initialise CE particle
  !! Necessary arguments:
  !!   r   -> Global Position
  !!   dir -> Global direction
  !!   E   -> Energy [MeV]
  !!   w   -> particle weight
  !! Optional arguments:
  !!   t   -> particle time (default = 0.0)
  !!   type-> particle type (default = P_NEUTRON)
  !!
  pure subroutine buildCE(self, r, dir, E, w, t, type)
    class(particle), intent(inout)          :: self
    real(defReal),dimension(3),intent(in)   :: r
    real(defReal),dimension(3),intent(in)   :: dir
    real(defReal),intent(in)                :: E
    real(defReal),intent(in)                :: w
    real(defReal),optional,intent(in)       :: t
    integer(shortInt),intent(in),optional   :: type

    call self % coords % init(r, dir)
    self % E  = E
    self % w  = w
    self % w0 = w

    self % isDead = .false.
    self % isMG   = .false.

    if(present(t)) then
      self % time = t
    else
      self % time = ZERO
    end if

    if(present(type)) then
      self % type = type
    else
      self % type = P_NEUTRON
    end if

  end subroutine buildCE

  !!
  !! Initialise MG particle
  !! Necessary arguments:
  !!   r   -> Global Position
  !!   dir -> Global direction
  !!   G   -> Energy Group
  !!   w   -> particle weight
  !! Optional arguments:
  !!   t   -> particle time (default = 0.0)
  !!   type-> particle type (default = P_NEUTRON)
  !!
  subroutine buildMG(self, r, dir, G, w, t, type)
    class(particle), intent(inout)          :: self
    real(defReal),dimension(3),intent(in)   :: r
    real(defReal),dimension(3),intent(in)   :: dir
    real(defReal),intent(in)                :: w
    integer(shortInt),intent(in)            :: G
    real(defReal),intent(in),optional       :: t
    integer(shortInt),intent(in),optional   :: type

    call self % coords % init(r, dir)
    self % G  = G
    self % w  = w
    self % w0 = w

    self % isDead = .false.
    self % isMG   = .true.

    if(present(t)) then
      self % time = t
    else
      self % time = ZERO
    end if

    if(present(type)) then
      self % type = type
    else
      self % type = P_NEUTRON
    end if

  end subroutine buildMG

  !!
  !! Copy phase coordinates into particle
  !!
  pure subroutine particle_fromParticleState(LHS,RHS)
    class(particle), intent(inout)   :: LHS
    type(particleState), intent(in)  :: RHS

    LHS % w                     = RHS % wgt
    LHS % w0                    = RHS % wgt
    call LHS % takeAboveGeom()
    LHS % coords % lvl(1) % r   = RHS % r
    LHS % coords % lvl(1) % dir = RHS % dir
    LHS % E                     = RHS % E
    LHS % G                     = RHS % G
    LHS % isMG                  = RHS % isMG
    LHS % type                  = RHS % type
    LHS % time                  = RHS % time
    LHS % lambda                = RHS % lambda
    LHS % fate                  = NO_FATE
    LHS % collisionN            = RHS % collisionN
    LHS % splitCount            = 0 ! Reinitialise counter for number of splits
    LHS % broodID               = RHS % broodID

  end subroutine particle_fromParticleState

!!<><><><><><><>><><><><><><><><><><><>><><><><><><><><><><><><><><><><><><><><><><><><><><><><><><>
!! Particle coordinates inquiry procedures
!!<><><><><><><>><><><><><><><><><><><>><><><><><><><><><><><><><><><><><><><><><><><><><><><><><><>

  !!
  !! Return the position either at the deepest nested level or a specified level
  !!
  function rLocal(self,n)result(r)
    class(particle), intent(in)             :: self
    integer(shortInt), intent(in), optional :: n
    real(defReal), dimension(3)             :: r
    integer(shortInt)                       :: n_loc

    if(present(n)) then
      n_loc = n
    else
      n_loc = self % coords % nesting
    end if

    r = self % coords % lvl(n_loc) % r

  end function rLocal

  !!
  !! Return the position at the highest level
  !!
  pure function rGlobal(self)result(r)
    class(particle), intent(in) :: self
    real(defReal), dimension(3) :: r

    r = self % coords % lvl(1) % r

  end function rGlobal

  !!
  !! Return the direction either at the deepest nested level or at a specified level
  !!
  function dirLocal(self,n)result(dir)
    class(particle), intent(in) :: self
    integer(shortInt), optional :: n
    real(defReal), dimension(3) :: dir
    integer(shortInt)           :: n_loc

    if(present(n)) then
      n_loc = n
    else
      n_loc = self % coords % nesting
    end if

    dir = self % coords % lvl(n_loc) % dir

  end function dirLocal

  !!
  !! Return the direction at the highest nesting level
  !!
  function dirGlobal(self)result(dir)
    class(particle), intent(in) :: self
    real(defReal), dimension(3) :: dir

    dir = self % coords % lvl(1) % dir

  end function dirGlobal

  !!
  !! Return the lowest nesting level of the particle
  !!
  function nesting(self) result(n)
    class(particle), intent(in) :: self
    integer(shortInt)           :: n

    n = self % coords % nesting

  end function nesting

  !!
  !! Return cell index at a given nesting level n
  !!  If no n is given return for lowest nesting level
  !!
  pure function getCellIdx(self,n) result(idx)
    class(particle), intent(in)             :: self
    integer(shortInt),optional, intent(in)  :: n
    integer(shortInt)                       :: idx
    integer(shortInt)                       :: n_loc

    if(present(n)) then
      n_loc = n
    else
      n_loc = self % coords % nesting
    end if

    idx = self % coords % lvl(n_loc) % cellIdx

  end function getCellIdx

  !!
  !! Return universe index at a given nesting level n
  !!
  pure function getUniIdx(self,n) result(idx)
    class(particle), intent(in)             :: self
    integer(shortInt),optional, intent(in)  :: n
    integer(shortInt)                       :: idx
    integer(shortInt)                       :: n_loc

    if(present(n)) then
      n_loc = n
    else
      n_loc = self % coords % nesting
    end if

    idx = self % coords % lvl(n_loc) % uniIdx

  end function getUniIdx

  !!
  !! Return current material index
  !!
  pure function matIdx(self) result(Idx)
    class(particle), intent(in) :: self
    integer(shortInt)           :: idx

    idx = self % coords % matIdx

  end function matIdx

  !!
  !! Return one of the particle Tpes defined in universal variables
  !!
  !! Args:
  !!   None
  !!
  !! Result:
  !!   P_NEUTRON_CE, P_NEUTRON_MG
  !!
  !! Errors:
  !!   None
  !!
  pure function getType(self) result(type)
    class(particle), intent(in) :: self
    integer(shortInt)           :: type

    if (self % isMG) then
      type = P_NEUTRON_MG
    else
      type = P_NEUTRON_CE
    end if

  end function getType

  !!
  !! Return the particle speed in [cm/s]
  !! neutronMass: [MeV]
  !! lightSpeed:  [cm/s]
  !!
  !! NOTE:
  !!   The speeds are computed from non-relativistic formula for massive particles.
  !!   A small error might appear in MeV range (e.g. for fusion applications).
  !!   Further there is currently no good solution for MG neutrons. Their speed
  !!   is arbitrarily set to 1.
  !!
  !! Args:
  !!   None
  !!
  !! Result:
  !!   Particle speed
  !!
  !! Errors:
  !!   fatalError if the particle type is neither P_NEUTRON nor P_PHOTON
  !!
  function getSpeed(self) result(speed)
    class(particle), intent(in) :: self
    real(defReal)               :: speed
    character(100), parameter   :: Here = 'getSpeed (particle_class.f90)'

    ! Calculates the velocity for the relevant particle [cm/s]
    if (self % type == P_PHOTON) then
      speed = lightSpeed

    elseif (self % type == P_NEUTRON) then
      ! TODO: handle MG speed
      if (self % isMG) then
        speed = ONE
      else
        speed = sqrt(TWO * self % E / neutronMass) * lightSpeed
      end if

    else
      call fatalError(Here, 'Particle type requested is neither neutron (1) nor photon (2). It is: ' &
                            & //numToChar(self % type))

    end if

  end function getSpeed

  !!
  !! Produce a delayed neutron from a precursor.
  !! Handles changes of type, removal of lambda.
  !!
  !! Errors:
  !!   Fatal error if producing particle is not a precursor
  !!
  subroutine emitDelayedNeutron(self)
    class(particle), intent(inout) :: self
    character(100), parameter      :: Here = 'emitDelayedNeutron (particle_class.f90)'
    
    ! Ensure decaying particle is a precursor
    if (self % type /= P_PRECURSOR) then
      call fatalError(Here, 'Only precursors (3) can decay to neutrons. Particle type is '&
              //numToChar(self % type))
    end if
    
    self % type = P_NEUTRON
    self % lambda = INF

  end subroutine emitDelayedNeutron

  !!
  !! Produces a neutron of appropriate weight given a decay time.
  !! Must be produced from a precursor.
  !!
  !! Args:
  !!   t      -> time of forced decay
  !!   deltaT -> time width across which forced decay occurs
  !!
  !! Result:
  !!   Neutron with appropriate weight at time t
  !!
  !! Errors:
  !!   Fatal error if decaying particle is not a precursor.
  !!   Fatal error if decay time is less than precursor time
  !!   Fatal error if time increment is negative
  !!
  subroutine forcedPrecursorDecay(self, t, deltaT, delayedN)
    class(particle), intent(in) :: self
    real(defReal), intent(in)   :: t
    real(defReal), intent(in)   :: deltaT
    type(particle), intent(out) :: delayedN
    real(defReal)               :: wDelay
    character(100), parameter   :: Here = 'forcedPrecursorDecay (particle_class.f90)'

    ! Ensure decaying particle is a precursor
    if (self % type /= P_PRECURSOR) then
      call fatalError(Here, 'Can only perform decay on a precursor (3). Particle type is '&
              //numToChar(self % type))
    end if
    if (t < self % time) then
      call fatalError(Here, 'Decay time must come after the precursor production time. &
             & Decay time is: '//numToChar(t)//' Production time is: '//numToChar(self % time))
    end if
    if (deltaT < ZERO) call fatalError(Here,'Time increment must be positive: '//numToChar(deltaT))

    wDelay = self % w * deltaT * self % lambda * exp(-self % lambda * (t - self % time))

    delayedN = self
    call delayedN % emitDelayedNeutron()
    delayedN % w = wDelay
    delayedN % time = t

  end subroutine forcedPrecursorDecay
  
  !!
  !! Return expected weight of delayed neutron across
  !! time interval [t1, t2]
  !!
  !! Args:
  !!   t1  -> initial time (beginning of step)
  !!   t2  -> end time (end of step)
  !!
  !! Result:
  !!   Expected delayed neutron weight
  !!
  !! Errors:
  !!   Return an error if the particle is not a precursor
  !!
  function expectedDelayedWgt(self, t1, t2) result(wgt)
    class(particle), intent(in) :: self
    real(defReal), intent(in)   :: t1
    real(defReal), intent(in)   :: t2
    real(defReal)               :: wgt
    real(defReal)               :: lam, t0
    character(100), parameter   :: Here = 'expectedDelayedWgt (particle_class.f90)'

    ! Ensure decaying particle is a precursor
    if (self % type /= P_PRECURSOR) then
      call fatalError(Here, 'Can only estimate decay weight of a precursor (3). Particle type is '&
              //numToChar(self % type))
    end if

    t0 = self % time
    
    ! Ensure sensible times used
    if (t1 >= t2) call fatalError(Here, 't1 must be less than t2. t1: '//numToChar(t1)//&
            ' t2: '//numToChar(t2))
    if (t1 < t0) call fatalError(Here, 't1 must be greater than particle time. t1: '&
            //numToChar(t1)//' Particle time: '//numToChar(t0))

    lam = self % lambda

    wgt = self % w * (exp(-lam * (t1 - t0)) - exp(-lam * (t2 - t0)))

  end function expectedDelayedWgt

  !!
  !! Returns whether the particle is a precursor
  !!
  function isPrecursor(self) result(isPrec)
    class(particle), intent(in) :: self
    logical(defBool)            :: isPrec

    isPrec = self % type == P_PRECURSOR

  end function isPrecursor

!!<><><><><><><>><><><><><><><><><><><>><><><><><><><><><><><><><><><><><><><><><><><><><><><><><><>
!! Particle operations on coordinates procedures
!!<><><><><><><>><><><><><><><><><><><>><><><><><><><><><><><><><><><><><><><><><><><><><><><><><><>

  !!
  !! Move the particle above the geometry
  !! NOTE: regionID & matIdx will be reset!!!
  !!
  subroutine moveGlobal(self,distance)
    class(particle), intent(inout) :: self
    real(defReal), intent(in)      :: distance

    call self % coords % moveGlobal(distance)

  end subroutine moveGlobal

  !!
  !! Move particle in local co-ordinates down to nesting level n
  !!
  subroutine moveLocal(self,distance,n)
    class(particle), intent(inout) :: self
    real(defReal), intent(in)      :: distance
    integer(shortInt), intent(in)  :: n

    call self % coords % moveLocal(distance,n)

  end subroutine moveLocal

  !!
  !! Rotate particle
  !!  mu  -> cosine of deflection from current direction
  !!  phi -> azimuthal angle of rotation
  !!
  subroutine rotate(self,mu,phi)
    class(particle), intent(inout) :: self
    real(defReal), intent(in)      :: mu
    real(defReal), intent(in)      :: phi

    call self % coords % rotate(mu,phi)

  end subroutine rotate

  !!
  !! Place particle at an arbitrary point in above the geometry
  !!
  subroutine teleport(self, r)
    class(particle), intent(inout)          :: self
    real(defReal), dimension(3), intent(in) :: r

    call self % coords % assignPosition(r)

  end subroutine teleport

  !!
  !! Point particle in direction dir in highest nesting level
  !! Propagates new direction to lower levels
  !!
  subroutine point(self, dir)
    class(particle), intent(inout)          :: self
    real(defReal), dimension(3), intent(in) :: dir

    call self % coords % assignDirection(dir)

  end subroutine point

  !!
  !! Resets the particle's nesting level
  !!
  pure subroutine takeAboveGeom(self)
    class(particle), intent(inout) :: self

    call self % coords % takeAboveGeom()

  end subroutine takeAboveGeom

  !!
  !! Set Material index for testing purposes
  !!
  pure subroutine setMatIdx(self,matIdx)
    class(particle), intent(inout) :: self
    integer(shortInt), intent(in)  :: matIdx

    self % coords % matIdx = matIdx

  end subroutine setMatIdx

!!<><><><><><><>><><><><><><><><><><><>><><><><><><><><><><><><><><><><><><><><><><><><><><><><><><>
!! Particle save state procedures
!!<><><><><><><>><><><><><><><><><><><>><><><><><><><><><><><><><><><><><><><><><><><><><><><><><><>

  !!
  !! Save state of the particle at the beginning of history
  !!
  subroutine savePreHistory(self)
    class(particle), intent(inout) :: self

    self % preHistory = self

  end subroutine savePreHistory

  !!
  !! Save state of the particle at the beginning of history
  !!
  subroutine savePreTransition(self)
    class(particle), intent(inout) :: self

    self % preTransition = self

  end subroutine savePreTransition

  !!
  !! Save state of the particle at the beginning of history
  !!
  subroutine savePrePath(self)
    class(particle), intent(inout) :: self

    self % prePath = self

  end subroutine savePrePath

  !!
  !! Save state of the particle at the beginning of history
  !!
  subroutine savePreCollision(self)
    class(particle), intent(inout) :: self

    self % preCollision = self

  end subroutine savePreCollision

!!<><><><><><><>><><><><><><><><><><><>><><><><><><><><><><><><><><><><><><><><><><><><><><><><><><>
!! Particle debug procedures
!!<><><><><><><>><><><><><><><><><><><>><><><><><><><><><><><><><><><><><><><><><><><><><><><><><><>

  !!
  !! Display state of a particle
  !!
  subroutine display_particle(self)
    class(particle), intent(in) :: self
    type(particleState)         :: state

    state = self
    call state % display()
    print *, 'Material: ', self % coords % matIdx

  end subroutine display_particle

  !!
  !! Return character that describes the type of particle
  !!
  function typeToChar(self) result(c)
    class(particle), intent(in) :: self
    character(:), allocatable   :: c
    character(2)                :: eType

    if( self % isMG) then
      eType = 'MG'
    else
      eType = 'CE'
    end if

    c = eType // ' ' // trim(printType( self % type))

  end function typeToChar


!!<><><><><><><>><><><><><><><><><><><>><><><><><><><><><><><><><><><><><><><><><><><><><><><><><><>
!! Particle state and phaseCoord procedures
!!<><><><><><><>><><><><><><><><><><><>><><><><><><><><><><><><><><><><><><><><><><><><><><><><><><>

  !!
  !! Copy particle into phase coordinates
  !!
  subroutine particleState_fromParticle(LHS,RHS)
    class(particleState), intent(out)  :: LHS
    class(particle), intent(in)        :: RHS

    LHS % wgt  = RHS % w
    LHS % r    = RHS % rGlobal()
    LHS % dir  = RHS % dirGlobal()
    LHS % E    = RHS % E
    LHS % G    = RHS % G
    LHS % isMG = RHS % isMG
    LHS % type = RHS % type
    LHS % time = RHS % time
    LHS % lambda = RHS % lambda

    ! Save all indexes
    LHS % matIdx   = RHS % coords % matIdx
    LHS % uniqueID = RHS % coords % uniqueId
    LHS % cellIdx  = RHS % coords % cell()
    LHS % collisionN = RHS % collisionN
    LHS % broodID    = RHS % broodID

  end subroutine particleState_fromParticle

  !!
  !! Define equal operation on phase coordinates
  !!  Phase coords are equal if all their components are the same
  !!
  function equal_particleState(LHS,RHS) result(isEqual)
    class(particleState), intent(in) :: LHS
    class(particleState), intent(in) :: RHS
    logical(defBool)              :: isEqual

    isEqual = .true.
    isEqual = isEqual .and. LHS % wgt == RHS % wgt
    isEqual = isEqual .and. all(LHS % r   == RHS % r)
    isEqual = isEqual .and. all(LHS % dir == RHS % dir)
    isEqual = isEqual .and. LHS % time == RHS % time
    isEqual = isEqual .and. LHS % isMG .eqv. RHS % isMG
    isEqual = isEqual .and. LHS % type == RHS % type
    isEqual = isEqual .and. LHS % matIdx   == RHS % matIdx
    isEqual = isEqual .and. LHS % cellIdx  == RHS % cellIdx
    isEqual = isEqual .and. LHS % uniqueID == RHS % uniqueID
    isEqual = isEqual .and. LHS % collisionN == RHS % collisionN
    isEqual = isEqual .and. LHS % broodID    == RHS % broodID

    if( LHS % isMG ) then
      isEqual = isEqual .and. LHS % G == RHS % G
    else
      isEqual = isEqual .and. LHS % E == RHS % E
    end if
  end function equal_particleState

  !!
  !! Prints state of the phaseCoord
  !!
  subroutine display_particleState(self)
    class(particleState), intent(in) :: self

    print*, 'Position: ', self % r
    print*, 'Direction: ', self % dir
    print*, 'Energy: ', self % E
    print*, 'Group: ', self % G
    print*, 'isMG: ', self % isMG
    print*, 'Weight: ', self % wgt
    print*, 'Time: ', self % time

  end subroutine display_particleState

  !!
  !! Return to uninitialised state
  !!
  elemental subroutine kill_particleState(self)
    class(particleState), intent(inout) :: self

    self % wgt  = ZERO
    self % r    = ZERO
    self % dir  = ZERO
    self % E    = ZERO
    self % G    = 0
    self % isMG = .false.
    self % type = P_NEUTRON
    self % time = ZERO
    self % matIdx   = -1
    self % cellIdx  = -1
    self % uniqueID = -1
    self % collisionN = 0
    self % broodID    = 0

  end subroutine kill_particleState


!!<><><><><><><>><><><><><><><><><><><>><><><><><><><><><><><><><><><><><><><><><><><><><><><><><><>
!! Misc Procedures
!!<><><><><><><>><><><><><><><><><><><>><><><><><><><><><><><><><><><><><><><><><><><><><><><><><><>
  !!
  !! Returns .true. if the integer is valid particle type code
  !! Returns .false. otherwise
  !!
  elemental function verifyType(type) result(isValid)
    integer(shortInt), intent(in) :: type
    logical(defBool)              :: isValid

    isValid = .false.

    ! Check against particles types
    isValid = isValid .or. type == P_NEUTRON
    isValid = isValid .or. type == P_PHOTON
    isValid = isValid .or. type == P_PRECURSOR

  end function verifyType

  !!
  !! Returns character with a description of particle type
  !!
  pure function printType(type) result(name)
    integer(shortInt), intent(in) :: type
    character(:),allocatable      :: name

    select case(type)
      case(P_NEUTRON)
        name = 'Neutron'

      case(P_PHOTON)
        name = 'Photon'

      case default
        name = 'INVALID PARTICLE TYPE'

    end select
  end function printType

end module particle_class<|MERGE_RESOLUTION|>--- conflicted
+++ resolved
@@ -100,16 +100,13 @@
     real(defReal)              :: w         ! Particle Weight
     real(defReal)              :: time      ! Particle time point
 
-<<<<<<< HEAD
     ! Information passed from geometry
     real(defReal)              :: T = -INF   ! Local temperature
     real(defReal)              :: rho = -INF ! Local density scaling
 
-=======
     ! Precursor particle data
     real(defReal)              :: lambda = INF     ! Precursor decay constant
     
->>>>>>> 2d14326b
     ! Particle flags
     real(defReal)              :: w0             ! Particle initial weight (for implicit, variance reduction...)
     logical(defBool)           :: isDead
