
type IMCPhysicsPackage;

pop            10000;
limit          200000;
<<<<<<< HEAD
steps          1000;
=======
steps          10000;
>>>>>>> 06bfeab5
timeStepSize   0.05;
printUpdates   4;

collisionOperator {
                    photonMG {type IMCMGstd;}
                  } 

transportOperator {
                    type transportOperatorTimeHT; cutoff 0.9;
                  } 

source {
  type bbSurfaceSource;
  shape square;
  size 1;
  axis x;
  pos -2;
  T 1;
  dir 1;
  particle photon;
  N 200;
}

tally  {
	   }

geometry { 
    type geometryStd;
    boundary (0 0 1 1 1 1);
    graph {type shrunk;}

    surfaces
    {
      outer { id 1; type box; origin ( 0.0  0.0  0.0); halfwidth ( 2 0.5 0.5); }
    }

    cells
    {
    }
    universes
    {
      root { id 1000; type rootUniverse; border 1; fill u<2000>; }

      lat  { id 2000;
             type latUniverse;
             origin (0.0  0.0  0.0);
             pitch  (0.03125  1.0  1.0);
             shape  (128  1  1);
             padMat void;
             map ( 1  2  3  4  5  6  7  8  9 10
                  11 12 13 14 15 16 17 18 19 20
                  21 22 23 24 25 26 27 28 29 30
                  31 32 33 34 35 36 37 38 39 40
                  41 42 43 44 45 46 47 48 49 50
                  51 52 53 54 55 56 57 58 59 60
                  61 62 63 64 65 66 67 68 69 70
                  71 72 73 74 75 76 77 78 79 80
                  81 82 83 84 85 86 87 88 89 90
                  91 92 93 94 95 96 97 98 99 100
                  101 102 103 104 105 106 107 108 109 110
                  111 112 113 114 115 116 117 118 119 120
                  121 122 123 124 125 126 127 128);
            }

      zone1  { id 1;  type pinUniverse; radii (0.0); fills (mat1);  }
      zone2  { id 2;  type pinUniverse; radii (0.0); fills (mat2);  }
      zone3  { id 3;  type pinUniverse; radii (0.0); fills (mat3);  }
      zone4  { id 4;  type pinUniverse; radii (0.0); fills (mat4);  }
      zone5  { id 5;  type pinUniverse; radii (0.0); fills (mat5);  }
      zone6  { id 6;  type pinUniverse; radii (0.0); fills (mat6);  }
      zone7  { id 7;  type pinUniverse; radii (0.0); fills (mat7);  }
      zone8  { id 8;  type pinUniverse; radii (0.0); fills (mat8);  }
      zone9  { id 9;  type pinUniverse; radii (0.0); fills (mat9);  }
      zone10 { id 10; type pinUniverse; radii (0.0); fills (mat10); }
      zone11 { id 11; type pinUniverse; radii (0.0); fills (mat11); }
      zone12 { id 12; type pinUniverse; radii (0.0); fills (mat12); }
      zone13 { id 13; type pinUniverse; radii (0.0); fills (mat13); }
      zone14 { id 14; type pinUniverse; radii (0.0); fills (mat14); }
      zone15 { id 15; type pinUniverse; radii (0.0); fills (mat15); }
      zone16 { id 16; type pinUniverse; radii (0.0); fills (mat16); }
      zone17 { id 17; type pinUniverse; radii (0.0); fills (mat17); }
      zone18 { id 18; type pinUniverse; radii (0.0); fills (mat18); }
      zone19 { id 19; type pinUniverse; radii (0.0); fills (mat19); }
      zone20 { id 20; type pinUniverse; radii (0.0); fills (mat20); }
      zone21 { id 21; type pinUniverse; radii (0.0); fills (mat21); }
      zone22 { id 22; type pinUniverse; radii (0.0); fills (mat22); }
      zone23 { id 23; type pinUniverse; radii (0.0); fills (mat23); }
      zone24 { id 24; type pinUniverse; radii (0.0); fills (mat24); }
      zone25 { id 25; type pinUniverse; radii (0.0); fills (mat25); }
      zone26 { id 26; type pinUniverse; radii (0.0); fills (mat26); }
      zone27 { id 27; type pinUniverse; radii (0.0); fills (mat27); }
      zone28 { id 28; type pinUniverse; radii (0.0); fills (mat28); }
      zone29 { id 29; type pinUniverse; radii (0.0); fills (mat29); }
      zone30 { id 30; type pinUniverse; radii (0.0); fills (mat30); }
      zone31 { id 31; type pinUniverse; radii (0.0); fills (mat31); }
      zone32 { id 32; type pinUniverse; radii (0.0); fills (mat32); }

      zone33 { id 33; type pinUniverse; radii (0.0); fills (mat33); }
      zone34 { id 34; type pinUniverse; radii (0.0); fills (mat34); }
      zone35 { id 35; type pinUniverse; radii (0.0); fills (mat35); }
      zone36 { id 36; type pinUniverse; radii (0.0); fills (mat36); }
      zone37 { id 37; type pinUniverse; radii (0.0); fills (mat37); }
      zone38 { id 38; type pinUniverse; radii (0.0); fills (mat38); }
      zone39 { id 39; type pinUniverse; radii (0.0); fills (mat39); }
      zone40 { id 40; type pinUniverse; radii (0.0); fills (mat40); }
      zone41 { id 41; type pinUniverse; radii (0.0); fills (mat41); }
      zone42 { id 42; type pinUniverse; radii (0.0); fills (mat42); }
      zone43 { id 43; type pinUniverse; radii (0.0); fills (mat43); }
      zone44 { id 44; type pinUniverse; radii (0.0); fills (mat44); }
      zone45 { id 45; type pinUniverse; radii (0.0); fills (mat45); }
      zone46 { id 46; type pinUniverse; radii (0.0); fills (mat46); }
      zone47 { id 47; type pinUniverse; radii (0.0); fills (mat47); }
      zone48 { id 48; type pinUniverse; radii (0.0); fills (mat48); }
      zone49 { id 49; type pinUniverse; radii (0.0); fills (mat49); }
      zone50 { id 50; type pinUniverse; radii (0.0); fills (mat50); }
      zone51 { id 51; type pinUniverse; radii (0.0); fills (mat51); }
      zone52 { id 52; type pinUniverse; radii (0.0); fills (mat52); }
      zone53 { id 53; type pinUniverse; radii (0.0); fills (mat53); }
      zone54 { id 54; type pinUniverse; radii (0.0); fills (mat54); }
      zone55 { id 55; type pinUniverse; radii (0.0); fills (mat55); }
      zone56 { id 56; type pinUniverse; radii (0.0); fills (mat56); }
      zone57 { id 57; type pinUniverse; radii (0.0); fills (mat57); }
      zone58 { id 58; type pinUniverse; radii (0.0); fills (mat58); }
      zone59 { id 59; type pinUniverse; radii (0.0); fills (mat59); }
      zone60 { id 60; type pinUniverse; radii (0.0); fills (mat60); }
      zone61 { id 61; type pinUniverse; radii (0.0); fills (mat61); }
      zone62 { id 62; type pinUniverse; radii (0.0); fills (mat62); }
      zone63 { id 63; type pinUniverse; radii (0.0); fills (mat63); }
      zone64 { id 64; type pinUniverse; radii (0.0); fills (mat64); }

      zone65 { id 65; type pinUniverse; radii (0.0); fills (mat65); }
      zone66 { id 66; type pinUniverse; radii (0.0); fills (mat66); }
      zone67 { id 67; type pinUniverse; radii (0.0); fills (mat67); }
      zone68 { id 68; type pinUniverse; radii (0.0); fills (mat68); }
      zone69 { id 69; type pinUniverse; radii (0.0); fills (mat69); }
      zone70 { id 70; type pinUniverse; radii (0.0); fills (mat70); }
      zone71 { id 71; type pinUniverse; radii (0.0); fills (mat71); }
      zone72 { id 72; type pinUniverse; radii (0.0); fills (mat72); }
      zone73 { id 73; type pinUniverse; radii (0.0); fills (mat73); }
      zone74 { id 74; type pinUniverse; radii (0.0); fills (mat74); }
      zone75 { id 75; type pinUniverse; radii (0.0); fills (mat75); }
      zone76 { id 76; type pinUniverse; radii (0.0); fills (mat76); }
      zone77 { id 77; type pinUniverse; radii (0.0); fills (mat77); }
      zone78 { id 78; type pinUniverse; radii (0.0); fills (mat78); }
      zone79 { id 79; type pinUniverse; radii (0.0); fills (mat79); }
      zone80 { id 80; type pinUniverse; radii (0.0); fills (mat80); }
      zone81 { id 81; type pinUniverse; radii (0.0); fills (mat81); }
      zone82 { id 82; type pinUniverse; radii (0.0); fills (mat82); }
      zone83 { id 83; type pinUniverse; radii (0.0); fills (mat83); }
      zone84 { id 84; type pinUniverse; radii (0.0); fills (mat84); }
      zone85 { id 85; type pinUniverse; radii (0.0); fills (mat85); }
      zone86 { id 86; type pinUniverse; radii (0.0); fills (mat86); }
      zone87 { id 87; type pinUniverse; radii (0.0); fills (mat87); }
      zone88 { id 88; type pinUniverse; radii (0.0); fills (mat88); }
      zone89 { id 89; type pinUniverse; radii (0.0); fills (mat89); }
      zone90 { id 90; type pinUniverse; radii (0.0); fills (mat90); }
      zone91 { id 91; type pinUniverse; radii (0.0); fills (mat91); }
      zone92 { id 92; type pinUniverse; radii (0.0); fills (mat92); }
      zone93 { id 93; type pinUniverse; radii (0.0); fills (mat93); }
      zone94 { id 94; type pinUniverse; radii (0.0); fills (mat94); }
      zone95 { id 95; type pinUniverse; radii (0.0); fills (mat95); }
      zone96 { id 96; type pinUniverse; radii (0.0); fills (mat96); }

      zone97  { id 97;  type pinUniverse; radii (0.0); fills (mat97);  }
      zone98  { id 98;  type pinUniverse; radii (0.0); fills (mat98);  }
      zone99  { id 99;  type pinUniverse; radii (0.0); fills (mat99);  }
      zone100 { id 100; type pinUniverse; radii (0.0); fills (mat100); }
      zone101 { id 101; type pinUniverse; radii (0.0); fills (mat101); }
      zone102 { id 102; type pinUniverse; radii (0.0); fills (mat102); }
      zone103 { id 103; type pinUniverse; radii (0.0); fills (mat103); }
      zone104 { id 104; type pinUniverse; radii (0.0); fills (mat104); }
      zone105 { id 105; type pinUniverse; radii (0.0); fills (mat105); }
      zone106 { id 106; type pinUniverse; radii (0.0); fills (mat106); }
      zone107 { id 107; type pinUniverse; radii (0.0); fills (mat107); }
      zone108 { id 108; type pinUniverse; radii (0.0); fills (mat108); }
      zone109 { id 109; type pinUniverse; radii (0.0); fills (mat109); }
      zone110 { id 110; type pinUniverse; radii (0.0); fills (mat110); }
      zone111 { id 111; type pinUniverse; radii (0.0); fills (mat111); }
      zone112 { id 112; type pinUniverse; radii (0.0); fills (mat112); }
      zone113 { id 113; type pinUniverse; radii (0.0); fills (mat113); }
      zone114 { id 114; type pinUniverse; radii (0.0); fills (mat114); }
      zone115 { id 115; type pinUniverse; radii (0.0); fills (mat115); }
      zone116 { id 116; type pinUniverse; radii (0.0); fills (mat116); }
      zone117 { id 117; type pinUniverse; radii (0.0); fills (mat117); }
      zone118 { id 118; type pinUniverse; radii (0.0); fills (mat118); }
      zone119 { id 119; type pinUniverse; radii (0.0); fills (mat119); }
      zone120 { id 120; type pinUniverse; radii (0.0); fills (mat120); }
      zone121 { id 121; type pinUniverse; radii (0.0); fills (mat121); }
      zone122 { id 122; type pinUniverse; radii (0.0); fills (mat122); }
      zone123 { id 123; type pinUniverse; radii (0.0); fills (mat123); }
      zone124 { id 124; type pinUniverse; radii (0.0); fills (mat124); }
      zone125 { id 125; type pinUniverse; radii (0.0); fills (mat125); }
      zone126 { id 126; type pinUniverse; radii (0.0); fills (mat126); }
      zone127 { id 127; type pinUniverse; radii (0.0); fills (mat127); }
      zone128 { id 128; type pinUniverse; radii (0.0); fills (mat128); }

    }
}

nuclearData {

  handles { 
     mg   { type baseMgIMCDatabase; }
  }
  
  
  materials {

    mat1  { temp 0.01; composition {} xsFile ./dataFiles/imcData; volume 0.03125; }
    mat2  { temp 0.01; composition {} xsFile ./dataFiles/imcData; volume 0.03125; }
    mat3  { temp 0.01; composition {} xsFile ./dataFiles/imcData; volume 0.03125; }
    mat4  { temp 0.01; composition {} xsFile ./dataFiles/imcData; volume 0.03125; }
    mat5  { temp 0.01; composition {} xsFile ./dataFiles/imcData; volume 0.03125; }
    mat6  { temp 0.01; composition {} xsFile ./dataFiles/imcData; volume 0.03125; }
    mat7  { temp 0.01; composition {} xsFile ./dataFiles/imcData; volume 0.03125; }
    mat8  { temp 0.01; composition {} xsFile ./dataFiles/imcData; volume 0.03125; }
    mat9  { temp 0.01; composition {} xsFile ./dataFiles/imcData; volume 0.03125; }
    mat10 { temp 0.01; composition {} xsFile ./dataFiles/imcData; volume 0.03125; }
    mat11 { temp 0.01; composition {} xsFile ./dataFiles/imcData; volume 0.03125; }
    mat12 { temp 0.01; composition {} xsFile ./dataFiles/imcData; volume 0.03125; }
    mat13 { temp 0.01; composition {} xsFile ./dataFiles/imcData; volume 0.03125; }
    mat14 { temp 0.01; composition {} xsFile ./dataFiles/imcData; volume 0.03125; }
    mat15 { temp 0.01; composition {} xsFile ./dataFiles/imcData; volume 0.03125; }
    mat16 { temp 0.01; composition {} xsFile ./dataFiles/imcData; volume 0.03125; }
    mat17 { temp 0.01; composition {} xsFile ./dataFiles/imcData; volume 0.03125; }
    mat18 { temp 0.01; composition {} xsFile ./dataFiles/imcData; volume 0.03125; }
    mat19 { temp 0.01; composition {} xsFile ./dataFiles/imcData; volume 0.03125; }
    mat20 { temp 0.01; composition {} xsFile ./dataFiles/imcData; volume 0.03125; }
    mat21 { temp 0.01; composition {} xsFile ./dataFiles/imcData; volume 0.03125; }
    mat22 { temp 0.01; composition {} xsFile ./dataFiles/imcData; volume 0.03125; }
    mat23 { temp 0.01; composition {} xsFile ./dataFiles/imcData; volume 0.03125; }
    mat24 { temp 0.01; composition {} xsFile ./dataFiles/imcData; volume 0.03125; }
    mat25 { temp 0.01; composition {} xsFile ./dataFiles/imcData; volume 0.03125; }
    mat26 { temp 0.01; composition {} xsFile ./dataFiles/imcData; volume 0.03125; }
    mat27 { temp 0.01; composition {} xsFile ./dataFiles/imcData; volume 0.03125; }
    mat28 { temp 0.01; composition {} xsFile ./dataFiles/imcData; volume 0.03125; }
    mat29 { temp 0.01; composition {} xsFile ./dataFiles/imcData; volume 0.03125; }
    mat30 { temp 0.01; composition {} xsFile ./dataFiles/imcData; volume 0.03125; }
    mat31 { temp 0.01; composition {} xsFile ./dataFiles/imcData; volume 0.03125; }
    mat32 { temp 0.01; composition {} xsFile ./dataFiles/imcData; volume 0.03125; }

    mat33 { temp 0.01; composition {} xsFile ./dataFiles/imcData; volume 0.03125; }
    mat34 { temp 0.01; composition {} xsFile ./dataFiles/imcData; volume 0.03125; }
    mat35 { temp 0.01; composition {} xsFile ./dataFiles/imcData; volume 0.03125; }
    mat36 { temp 0.01; composition {} xsFile ./dataFiles/imcData; volume 0.03125; }
    mat37 { temp 0.01; composition {} xsFile ./dataFiles/imcData; volume 0.03125; }
    mat38 { temp 0.01; composition {} xsFile ./dataFiles/imcData; volume 0.03125; }
    mat39 { temp 0.01; composition {} xsFile ./dataFiles/imcData; volume 0.03125; }
    mat40 { temp 0.01; composition {} xsFile ./dataFiles/imcData; volume 0.03125; }
    mat41 { temp 0.01; composition {} xsFile ./dataFiles/imcData; volume 0.03125; }
    mat42 { temp 0.01; composition {} xsFile ./dataFiles/imcData; volume 0.03125; }
    mat43 { temp 0.01; composition {} xsFile ./dataFiles/imcData; volume 0.03125; }
    mat44 { temp 0.01; composition {} xsFile ./dataFiles/imcData; volume 0.03125; }
    mat45 { temp 0.01; composition {} xsFile ./dataFiles/imcData; volume 0.03125; }
    mat46 { temp 0.01; composition {} xsFile ./dataFiles/imcData; volume 0.03125; }
    mat47 { temp 0.01; composition {} xsFile ./dataFiles/imcData; volume 0.03125; }
    mat48 { temp 0.01; composition {} xsFile ./dataFiles/imcData; volume 0.03125; }
    mat49 { temp 0.01; composition {} xsFile ./dataFiles/imcData; volume 0.03125; }
    mat50 { temp 0.01; composition {} xsFile ./dataFiles/imcData; volume 0.03125; }
    mat51 { temp 0.01; composition {} xsFile ./dataFiles/imcData; volume 0.03125; }
    mat52 { temp 0.01; composition {} xsFile ./dataFiles/imcData; volume 0.03125; }
    mat53 { temp 0.01; composition {} xsFile ./dataFiles/imcData; volume 0.03125; }
    mat54 { temp 0.01; composition {} xsFile ./dataFiles/imcData; volume 0.03125; }
    mat55 { temp 0.01; composition {} xsFile ./dataFiles/imcData; volume 0.03125; }
    mat56 { temp 0.01; composition {} xsFile ./dataFiles/imcData; volume 0.03125; }
    mat57 { temp 0.01; composition {} xsFile ./dataFiles/imcData; volume 0.03125; }
    mat58 { temp 0.01; composition {} xsFile ./dataFiles/imcData; volume 0.03125; }
    mat59 { temp 0.01; composition {} xsFile ./dataFiles/imcData; volume 0.03125; }
    mat60 { temp 0.01; composition {} xsFile ./dataFiles/imcData; volume 0.03125; }
    mat61 { temp 0.01; composition {} xsFile ./dataFiles/imcData; volume 0.03125; }
    mat62 { temp 0.01; composition {} xsFile ./dataFiles/imcData; volume 0.03125; }
    mat63 { temp 0.01; composition {} xsFile ./dataFiles/imcData; volume 0.03125; }
    mat64 { temp 0.01; composition {} xsFile ./dataFiles/imcData; volume 0.03125; }

    mat65 { temp 0.01; composition {} xsFile ./dataFiles/imcData; volume 0.03125; }
    mat66 { temp 0.01; composition {} xsFile ./dataFiles/imcData; volume 0.03125; }
    mat67 { temp 0.01; composition {} xsFile ./dataFiles/imcData; volume 0.03125; }
    mat68 { temp 0.01; composition {} xsFile ./dataFiles/imcData; volume 0.03125; }
    mat69 { temp 0.01; composition {} xsFile ./dataFiles/imcData; volume 0.03125; }
    mat70 { temp 0.01; composition {} xsFile ./dataFiles/imcData; volume 0.03125; }
    mat71 { temp 0.01; composition {} xsFile ./dataFiles/imcData; volume 0.03125; }
    mat72 { temp 0.01; composition {} xsFile ./dataFiles/imcData; volume 0.03125; }
    mat73 { temp 0.01; composition {} xsFile ./dataFiles/imcData; volume 0.03125; }
    mat74 { temp 0.01; composition {} xsFile ./dataFiles/imcData; volume 0.03125; }
    mat75 { temp 0.01; composition {} xsFile ./dataFiles/imcData; volume 0.03125; }
    mat76 { temp 0.01; composition {} xsFile ./dataFiles/imcData; volume 0.03125; }
    mat77 { temp 0.01; composition {} xsFile ./dataFiles/imcData; volume 0.03125; }
    mat78 { temp 0.01; composition {} xsFile ./dataFiles/imcData; volume 0.03125; }
    mat79 { temp 0.01; composition {} xsFile ./dataFiles/imcData; volume 0.03125; }
    mat80 { temp 0.01; composition {} xsFile ./dataFiles/imcData; volume 0.03125; }
    mat81 { temp 0.01; composition {} xsFile ./dataFiles/imcData; volume 0.03125; }
    mat82 { temp 0.01; composition {} xsFile ./dataFiles/imcData; volume 0.03125; }
    mat83 { temp 0.01; composition {} xsFile ./dataFiles/imcData; volume 0.03125; }
    mat84 { temp 0.01; composition {} xsFile ./dataFiles/imcData; volume 0.03125; }
    mat85 { temp 0.01; composition {} xsFile ./dataFiles/imcData; volume 0.03125; }
    mat86 { temp 0.01; composition {} xsFile ./dataFiles/imcData; volume 0.03125; }
    mat87 { temp 0.01; composition {} xsFile ./dataFiles/imcData; volume 0.03125; }
    mat88 { temp 0.01; composition {} xsFile ./dataFiles/imcData; volume 0.03125; }
    mat89 { temp 0.01; composition {} xsFile ./dataFiles/imcData; volume 0.03125; }
    mat90 { temp 0.01; composition {} xsFile ./dataFiles/imcData; volume 0.03125; }
    mat91 { temp 0.01; composition {} xsFile ./dataFiles/imcData; volume 0.03125; }
    mat92 { temp 0.01; composition {} xsFile ./dataFiles/imcData; volume 0.03125; }
    mat93 { temp 0.01; composition {} xsFile ./dataFiles/imcData; volume 0.03125; }
    mat94 { temp 0.01; composition {} xsFile ./dataFiles/imcData; volume 0.03125; }
    mat95 { temp 0.01; composition {} xsFile ./dataFiles/imcData; volume 0.03125; }
    mat96 { temp 0.01; composition {} xsFile ./dataFiles/imcData; volume 0.03125; }

    mat97  { temp 0.01; composition {} xsFile ./dataFiles/imcData; volume 0.03125; }
    mat98  { temp 0.01; composition {} xsFile ./dataFiles/imcData; volume 0.03125; }
    mat99  { temp 0.01; composition {} xsFile ./dataFiles/imcData; volume 0.03125; }
    mat100 { temp 0.01; composition {} xsFile ./dataFiles/imcData; volume 0.03125; }
    mat101 { temp 0.01; composition {} xsFile ./dataFiles/imcData; volume 0.03125; }
    mat102 { temp 0.01; composition {} xsFile ./dataFiles/imcData; volume 0.03125; }
    mat103 { temp 0.01; composition {} xsFile ./dataFiles/imcData; volume 0.03125; }
    mat104 { temp 0.01; composition {} xsFile ./dataFiles/imcData; volume 0.03125; }
    mat105 { temp 0.01; composition {} xsFile ./dataFiles/imcData; volume 0.03125; }
    mat106 { temp 0.01; composition {} xsFile ./dataFiles/imcData; volume 0.03125; }
    mat107 { temp 0.01; composition {} xsFile ./dataFiles/imcData; volume 0.03125; }
    mat108 { temp 0.01; composition {} xsFile ./dataFiles/imcData; volume 0.03125; }
    mat109 { temp 0.01; composition {} xsFile ./dataFiles/imcData; volume 0.03125; }
    mat110 { temp 0.01; composition {} xsFile ./dataFiles/imcData; volume 0.03125; }
    mat111 { temp 0.01; composition {} xsFile ./dataFiles/imcData; volume 0.03125; }
    mat112 { temp 0.01; composition {} xsFile ./dataFiles/imcData; volume 0.03125; }
    mat113 { temp 0.01; composition {} xsFile ./dataFiles/imcData; volume 0.03125; }
    mat114 { temp 0.01; composition {} xsFile ./dataFiles/imcData; volume 0.03125; }
    mat115 { temp 0.01; composition {} xsFile ./dataFiles/imcData; volume 0.03125; }
    mat116 { temp 0.01; composition {} xsFile ./dataFiles/imcData; volume 0.03125; }
    mat117 { temp 0.01; composition {} xsFile ./dataFiles/imcData; volume 0.03125; }
    mat118 { temp 0.01; composition {} xsFile ./dataFiles/imcData; volume 0.03125; }
    mat119 { temp 0.01; composition {} xsFile ./dataFiles/imcData; volume 0.03125; }
    mat120 { temp 0.01; composition {} xsFile ./dataFiles/imcData; volume 0.03125; }
    mat121 { temp 0.01; composition {} xsFile ./dataFiles/imcData; volume 0.03125; }
    mat122 { temp 0.01; composition {} xsFile ./dataFiles/imcData; volume 0.03125; }
    mat123 { temp 0.01; composition {} xsFile ./dataFiles/imcData; volume 0.03125; }
    mat124 { temp 0.01; composition {} xsFile ./dataFiles/imcData; volume 0.03125; }
    mat125 { temp 0.01; composition {} xsFile ./dataFiles/imcData; volume 0.03125; }
    mat126 { temp 0.01; composition {} xsFile ./dataFiles/imcData; volume 0.03125; }
    mat127 { temp 0.01; composition {} xsFile ./dataFiles/imcData; volume 0.03125; }
    mat128 { temp 0.01; composition {} xsFile ./dataFiles/imcData; volume 0.03125; }

  }

}
  
  
  <|MERGE_RESOLUTION|>--- conflicted
+++ resolved
@@ -3,12 +3,8 @@
 
 pop            10000;
 limit          200000;
-<<<<<<< HEAD
 steps          1000;
-=======
-steps          10000;
->>>>>>> 06bfeab5
-timeStepSize   0.05;
+timeStepSize   0.5;
 printUpdates   4;
 
 collisionOperator {
