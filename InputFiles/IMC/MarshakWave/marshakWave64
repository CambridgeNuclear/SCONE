--- conflicted
+++ resolved
@@ -1,34 +1,19 @@
 
 type ISMCPhysicsPackage;
 
-<<<<<<< HEAD
 pop            80;
 limit          1300;
 steps          10000;
 timeStepSize   0.05;
 printUpdates   8;
 
-XSdata     mg;
-dataType   mg; 
-
-=======
-pop            64;
-limit          320;
-steps          2000;
-timeStepSize   0.05;
-printUpdates   32;
->>>>>>> 2d4907c8
 
 collisionOperator {
                     photonMG {type ISMCMGstd;}
                   } 
 
 transportOperator {
-<<<<<<< HEAD
                     type transportOperatorIMC; cutoff 0.7; majMap { nParticles 5000; lengthScale 0.00625; }
-=======
-                    type transportOperatorTimeHT;
->>>>>>> 2d4907c8
                   } 
 
 source {
@@ -185,11 +170,7 @@
     mat27 { temp 0.01; composition {} xsFile ./dataFiles/imcData; volume 0.0625; }
     mat28 { temp 0.01; composition {} xsFile ./dataFiles/imcData; volume 0.0625; }
     mat29 { temp 0.01; composition {} xsFile ./dataFiles/imcData; volume 0.0625; }
-<<<<<<< HEAD
     mat30 { temp 0.01; composition {} xsFile ./dataFiles/imcData; volume 0.0625; }
-=======
-    mat30 { temp 0.1; composition {} xsFile ./dataFiles/imcData; volume 0.0625; }
->>>>>>> 2d4907c8
     mat31 { temp 0.01; composition {} xsFile ./dataFiles/imcData; volume 0.0625; }
     mat32 { temp 0.01; composition {} xsFile ./dataFiles/imcData; volume 0.0625; }
 
