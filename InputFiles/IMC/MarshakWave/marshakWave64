
type ISMCPhysicsPackage;

<<<<<<< HEAD
pop            800;
limit          1600;
steps          10000;
timeStepSize   0.05;
printUpdates   8;

=======
pop            64000;
limit          2560000;
steps          1000;
timeStepSize   0.5;
printUpdates   4;
>>>>>>> 0d57c89c

collisionOperator {
                    photonMG {type ISMCMGstd;}
                  } 

transportOperator {
<<<<<<< HEAD
                    type transportOperatorIMC; cutoff 0.9; //majMap { nParticles 5000; lengthScale 0.00625; }
=======
                    type transportOperatorTimeHT; cutoff 0.0;
>>>>>>> 0d57c89c
                  } 

source {
  type bbSurfaceSource;
  shape square;
  size 1;
  axis x;
  pos -2;
  T 1;
  dir 1;
  particle photon;
<<<<<<< HEAD
  N 40;
=======
  N 500;
>>>>>>> 0d57c89c
}

tally  {
	   }

geometry { 
    type geometryStd;
    boundary (0 0 1 1 1 1);
    graph {type shrunk;}

    surfaces
    {
      outer { id 1; type box; origin ( 0.0  0.0  0.0); halfwidth ( 2 0.5 0.5); }
    }

    cells
    {
    }
    universes
    {
      root { id 100; type rootUniverse; border 1; fill u<200>; }

      lat  { id 200;
             type latUniverse;
             origin (0.0  0.0  0.0);
             pitch  (0.0625  1.0  1.0);
             shape  (64  1  1);
             padMat void;
             map ( 1  2  3  4  5  6  7  8  9 10
                  11 12 13 14 15 16 17 18 19 20
                  21 22 23 24 25 26 27 28 29 30
                  31 32 33 34 35 36 37 38 39 40
                  41 42 43 44 45 46 47 48 49 50
                  51 52 53 54 55 56 57 58 59 60
                  61 62 63 64);
            }

      zone1  { id 1;  type pinUniverse; radii (0.0); fills (mat1);  }
      zone2  { id 2;  type pinUniverse; radii (0.0); fills (mat2);  }
      zone3  { id 3;  type pinUniverse; radii (0.0); fills (mat3);  }
      zone4  { id 4;  type pinUniverse; radii (0.0); fills (mat4);  }
      zone5  { id 5;  type pinUniverse; radii (0.0); fills (mat5);  }
      zone6  { id 6;  type pinUniverse; radii (0.0); fills (mat6);  }
      zone7  { id 7;  type pinUniverse; radii (0.0); fills (mat7);  }
      zone8  { id 8;  type pinUniverse; radii (0.0); fills (mat8);  }
      zone9  { id 9;  type pinUniverse; radii (0.0); fills (mat9);  }
      zone10 { id 10; type pinUniverse; radii (0.0); fills (mat10); }
      zone11 { id 11; type pinUniverse; radii (0.0); fills (mat11); }
      zone12 { id 12; type pinUniverse; radii (0.0); fills (mat12); }
      zone13 { id 13; type pinUniverse; radii (0.0); fills (mat13); }
      zone14 { id 14; type pinUniverse; radii (0.0); fills (mat14); }
      zone15 { id 15; type pinUniverse; radii (0.0); fills (mat15); }
      zone16 { id 16; type pinUniverse; radii (0.0); fills (mat16); }
      zone17 { id 17; type pinUniverse; radii (0.0); fills (mat17); }
      zone18 { id 18; type pinUniverse; radii (0.0); fills (mat18); }
      zone19 { id 19; type pinUniverse; radii (0.0); fills (mat19); }
      zone20 { id 20; type pinUniverse; radii (0.0); fills (mat20); }
      zone21 { id 21; type pinUniverse; radii (0.0); fills (mat21); }
      zone22 { id 22; type pinUniverse; radii (0.0); fills (mat22); }
      zone23 { id 23; type pinUniverse; radii (0.0); fills (mat23); }
      zone24 { id 24; type pinUniverse; radii (0.0); fills (mat24); }
      zone25 { id 25; type pinUniverse; radii (0.0); fills (mat25); }
      zone26 { id 26; type pinUniverse; radii (0.0); fills (mat26); }
      zone27 { id 27; type pinUniverse; radii (0.0); fills (mat27); }
      zone28 { id 28; type pinUniverse; radii (0.0); fills (mat28); }
      zone29 { id 29; type pinUniverse; radii (0.0); fills (mat29); }
      zone30 { id 30; type pinUniverse; radii (0.0); fills (mat30); }
      zone31 { id 31; type pinUniverse; radii (0.0); fills (mat31); }
      zone32 { id 32; type pinUniverse; radii (0.0); fills (mat32); }

      zone33 { id 33; type pinUniverse; radii (0.0); fills (mat33); }
      zone34 { id 34; type pinUniverse; radii (0.0); fills (mat34); }
      zone35 { id 35; type pinUniverse; radii (0.0); fills (mat35); }
      zone36 { id 36; type pinUniverse; radii (0.0); fills (mat36); }
      zone37 { id 37; type pinUniverse; radii (0.0); fills (mat37); }
      zone38 { id 38; type pinUniverse; radii (0.0); fills (mat38); }
      zone39 { id 39; type pinUniverse; radii (0.0); fills (mat39); }
      zone40 { id 40; type pinUniverse; radii (0.0); fills (mat40); }
      zone41 { id 41; type pinUniverse; radii (0.0); fills (mat41); }
      zone42 { id 42; type pinUniverse; radii (0.0); fills (mat42); }
      zone43 { id 43; type pinUniverse; radii (0.0); fills (mat43); }
      zone44 { id 44; type pinUniverse; radii (0.0); fills (mat44); }
      zone45 { id 45; type pinUniverse; radii (0.0); fills (mat45); }
      zone46 { id 46; type pinUniverse; radii (0.0); fills (mat46); }
      zone47 { id 47; type pinUniverse; radii (0.0); fills (mat47); }
      zone48 { id 48; type pinUniverse; radii (0.0); fills (mat48); }
      zone49 { id 49; type pinUniverse; radii (0.0); fills (mat49); }
      zone50 { id 50; type pinUniverse; radii (0.0); fills (mat50); }
      zone51 { id 51; type pinUniverse; radii (0.0); fills (mat51); }
      zone52 { id 52; type pinUniverse; radii (0.0); fills (mat52); }
      zone53 { id 53; type pinUniverse; radii (0.0); fills (mat53); }
      zone54 { id 54; type pinUniverse; radii (0.0); fills (mat54); }
      zone55 { id 55; type pinUniverse; radii (0.0); fills (mat55); }
      zone56 { id 56; type pinUniverse; radii (0.0); fills (mat56); }
      zone57 { id 57; type pinUniverse; radii (0.0); fills (mat57); }
      zone58 { id 58; type pinUniverse; radii (0.0); fills (mat58); }
      zone59 { id 59; type pinUniverse; radii (0.0); fills (mat59); }
      zone60 { id 60; type pinUniverse; radii (0.0); fills (mat60); }
      zone61 { id 61; type pinUniverse; radii (0.0); fills (mat61); }
      zone62 { id 62; type pinUniverse; radii (0.0); fills (mat62); }
      zone63 { id 63; type pinUniverse; radii (0.0); fills (mat63); }
      zone64 { id 64; type pinUniverse; radii (0.0); fills (mat64); }

    }
}

nuclearData {

  handles { 
     mg   { type baseMgIMCDatabase; }
  }
  
  
  materials {

    mat1  { temp 0.01; composition {} xsFile ./dataFiles/imcData; volume 0.0625; }
    mat2  { temp 0.01; composition {} xsFile ./dataFiles/imcData; volume 0.0625; }
    mat3  { temp 0.01; composition {} xsFile ./dataFiles/imcData; volume 0.0625; }
    mat4  { temp 0.01; composition {} xsFile ./dataFiles/imcData; volume 0.0625; }
    mat5  { temp 0.01; composition {} xsFile ./dataFiles/imcData; volume 0.0625; }
    mat6  { temp 0.01; composition {} xsFile ./dataFiles/imcData; volume 0.0625; }
    mat7  { temp 0.01; composition {} xsFile ./dataFiles/imcData; volume 0.0625; }
    mat8  { temp 0.01; composition {} xsFile ./dataFiles/imcData; volume 0.0625; }
    mat9  { temp 0.01; composition {} xsFile ./dataFiles/imcData; volume 0.0625; }
    mat10 { temp 0.01; composition {} xsFile ./dataFiles/imcData; volume 0.0625; }
    mat11 { temp 0.01; composition {} xsFile ./dataFiles/imcData; volume 0.0625; }
    mat12 { temp 0.01; composition {} xsFile ./dataFiles/imcData; volume 0.0625; }
    mat13 { temp 0.01; composition {} xsFile ./dataFiles/imcData; volume 0.0625; }
    mat14 { temp 0.01; composition {} xsFile ./dataFiles/imcData; volume 0.0625; }
    mat15 { temp 0.01; composition {} xsFile ./dataFiles/imcData; volume 0.0625; }
    mat16 { temp 0.01; composition {} xsFile ./dataFiles/imcData; volume 0.0625; }
    mat17 { temp 0.01; composition {} xsFile ./dataFiles/imcData; volume 0.0625; }
    mat18 { temp 0.01; composition {} xsFile ./dataFiles/imcData; volume 0.0625; }
    mat19 { temp 0.01; composition {} xsFile ./dataFiles/imcData; volume 0.0625; }
    mat20 { temp 0.01; composition {} xsFile ./dataFiles/imcData; volume 0.0625; }
    mat21 { temp 0.01; composition {} xsFile ./dataFiles/imcData; volume 0.0625; }
    mat22 { temp 0.01; composition {} xsFile ./dataFiles/imcData; volume 0.0625; }
    mat23 { temp 0.01; composition {} xsFile ./dataFiles/imcData; volume 0.0625; }
    mat24 { temp 0.01; composition {} xsFile ./dataFiles/imcData; volume 0.0625; }
    mat25 { temp 0.01; composition {} xsFile ./dataFiles/imcData; volume 0.0625; }
    mat26 { temp 0.01; composition {} xsFile ./dataFiles/imcData; volume 0.0625; }
    mat27 { temp 0.01; composition {} xsFile ./dataFiles/imcData; volume 0.0625; }
    mat28 { temp 0.01; composition {} xsFile ./dataFiles/imcData; volume 0.0625; }
    mat29 { temp 0.01; composition {} xsFile ./dataFiles/imcData; volume 0.0625; }
    mat30 { temp 0.01; composition {} xsFile ./dataFiles/imcData; volume 0.0625; }
    mat31 { temp 0.01; composition {} xsFile ./dataFiles/imcData; volume 0.0625; }
    mat32 { temp 0.01; composition {} xsFile ./dataFiles/imcData; volume 0.0625; }

    mat33 { temp 0.01; composition {} xsFile ./dataFiles/imcData; volume 0.0625; }
    mat34 { temp 0.01; composition {} xsFile ./dataFiles/imcData; volume 0.0625; }
    mat35 { temp 0.01; composition {} xsFile ./dataFiles/imcData; volume 0.0625; }
    mat36 { temp 0.01; composition {} xsFile ./dataFiles/imcData; volume 0.0625; }
    mat37 { temp 0.01; composition {} xsFile ./dataFiles/imcData; volume 0.0625; }
    mat38 { temp 0.01; composition {} xsFile ./dataFiles/imcData; volume 0.0625; }
    mat39 { temp 0.01; composition {} xsFile ./dataFiles/imcData; volume 0.0625; }
    mat40 { temp 0.01; composition {} xsFile ./dataFiles/imcData; volume 0.0625; }
    mat41 { temp 0.01; composition {} xsFile ./dataFiles/imcData; volume 0.0625; }
    mat42 { temp 0.01; composition {} xsFile ./dataFiles/imcData; volume 0.0625; }
    mat43 { temp 0.01; composition {} xsFile ./dataFiles/imcData; volume 0.0625; }
    mat44 { temp 0.01; composition {} xsFile ./dataFiles/imcData; volume 0.0625; }
    mat45 { temp 0.01; composition {} xsFile ./dataFiles/imcData; volume 0.0625; }
    mat46 { temp 0.01; composition {} xsFile ./dataFiles/imcData; volume 0.0625; }
    mat47 { temp 0.01; composition {} xsFile ./dataFiles/imcData; volume 0.0625; }
    mat48 { temp 0.01; composition {} xsFile ./dataFiles/imcData; volume 0.0625; }
    mat49 { temp 0.01; composition {} xsFile ./dataFiles/imcData; volume 0.0625; }
    mat50 { temp 0.01; composition {} xsFile ./dataFiles/imcData; volume 0.0625; }
    mat51 { temp 0.01; composition {} xsFile ./dataFiles/imcData; volume 0.0625; }
    mat52 { temp 0.01; composition {} xsFile ./dataFiles/imcData; volume 0.0625; }
    mat53 { temp 0.01; composition {} xsFile ./dataFiles/imcData; volume 0.0625; }
    mat54 { temp 0.01; composition {} xsFile ./dataFiles/imcData; volume 0.0625; }
    mat55 { temp 0.01; composition {} xsFile ./dataFiles/imcData; volume 0.0625; }
    mat56 { temp 0.01; composition {} xsFile ./dataFiles/imcData; volume 0.0625; }
    mat57 { temp 0.01; composition {} xsFile ./dataFiles/imcData; volume 0.0625; }
    mat58 { temp 0.01; composition {} xsFile ./dataFiles/imcData; volume 0.0625; }
    mat59 { temp 0.01; composition {} xsFile ./dataFiles/imcData; volume 0.0625; }
    mat60 { temp 0.01; composition {} xsFile ./dataFiles/imcData; volume 0.0625; }
    mat61 { temp 0.01; composition {} xsFile ./dataFiles/imcData; volume 0.0625; }
    mat62 { temp 0.01; composition {} xsFile ./dataFiles/imcData; volume 0.0625; }
    mat63 { temp 0.01; composition {} xsFile ./dataFiles/imcData; volume 0.0625; }
    mat64 { temp 0.01; composition {} xsFile ./dataFiles/imcData; volume 0.0625; }

  }

}
  
  
  <|MERGE_RESOLUTION|>--- conflicted
+++ resolved
@@ -1,32 +1,19 @@
 
 type ISMCPhysicsPackage;
 
-<<<<<<< HEAD
 pop            800;
 limit          1600;
 steps          10000;
 timeStepSize   0.05;
 printUpdates   8;
 
-=======
-pop            64000;
-limit          2560000;
-steps          1000;
-timeStepSize   0.5;
-printUpdates   4;
->>>>>>> 0d57c89c
-
 collisionOperator {
                     photonMG {type ISMCMGstd;}
                   } 
 
 transportOperator {
-<<<<<<< HEAD
                     type transportOperatorIMC; cutoff 0.9; //majMap { nParticles 5000; lengthScale 0.00625; }
-=======
-                    type transportOperatorTimeHT; cutoff 0.0;
->>>>>>> 0d57c89c
-                  } 
+                  }
 
 source {
   type bbSurfaceSource;
@@ -37,11 +24,7 @@
   T 1;
   dir 1;
   particle photon;
-<<<<<<< HEAD
   N 40;
-=======
-  N 500;
->>>>>>> 0d57c89c
 }
 
 tally  {
