--- conflicted
+++ resolved
@@ -61,15 +61,10 @@
   call core % run()
 
   call timerStop(timerIdx)
-<<<<<<< HEAD
 
   call mpiFinalise()
 
-  call statusMsg('Total calculation time: ' // trim(secToChar(timerTime(timerIdx))))
-  call statusMsg('Have a good day and enjoy your result analysis!')
-
-=======
   print *, 'Total calculation time: ', trim(secToChar(timerTime(timerIdx)))
   print *, 'Have a good day and enjoy your results analysis!'
->>>>>>> 58c33c9d
+
 end program scone