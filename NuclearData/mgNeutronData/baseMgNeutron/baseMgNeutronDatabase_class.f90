module baseMgNeutronDatabase_class

  use numPrecision
  use endfConstants
  use universalVariables
  use errors_mod,         only : fatalError
  use genericProcedures,  only : numToChar
  use particle_class,     only : particle
  use charMap_class,      only : charMap
  use dictionary_class,   only : dictionary
  use dictParser_func,    only : fileToDict

  ! Nuclear Data Interfaces
  use nuclearDatabase_inter,   only : nuclearDatabase
  use mgNeutronDatabase_inter, only : mgNeutronDatabase
  use materialHandle_inter,    only : materialHandle
  use nuclideHandle_inter,     only : nuclideHandle
  use reactionHandle_inter,    only : reactionHandle
  use materialMenu_mod,        only : materialItem, mm_getMatPtr => getMatPtr, mm_nMat => nMat, &
                                      mm_nameMap => nameMap

  ! baseMgNeutron Objects
  use baseMgNeutronMaterial_class, only : baseMgNeutronMaterial

  ! Cache
  use mgNeutronCache_mod,           only : materialCache, trackingCache, &
                                           cache_init => init

  implicit none
  private

  !!
  !! Public Pointer Cast
  !!
  public :: baseMgNeutronDatabase_TptrCast
  public :: baseMgNeutronDatabase_CptrCast

  !!
  !! Basic type of MG nuclear Data for neutrons
  !!
  !! All materials in a problem are baseMgMaterials. See its documentation for
  !! details on how the physics is handled
  !!
  !! Sample input dictionary:
  !!   nucData {
  !!     type baseMgNeutronDatabase;
  !!     PN P0;                        // or P1
  !!   }
  !!
  !! Public Members:
  !!   mats       -> array containing all defined materials (by matIdx)
  !!   majorant   -> majorant xs for delta tracking
  !!   activeMats -> list of matIdxs of materials active in the problem
  !!
  !! Interface:
  !!   nuclearDatabase interface
  !!
  type, public, extends(mgNeutronDatabase) :: baseMgNeutronDatabase
    type(baseMgNeutronMaterial), dimension(:), pointer :: mats => null()
    real(defReal), dimension(:), allocatable           :: majorant
    integer(shortInt), dimension(:), allocatable       :: activeMats

  contains
    ! Superclass Interface
    procedure :: getTrackingXS
<<<<<<< HEAD

    ! Local interface
=======
    procedure :: getTrackMatXS
>>>>>>> 8531673e
    procedure :: getTotalMatXS
    procedure :: getMajorantXS
    procedure :: matNamesMap
    procedure :: getMaterial
    procedure :: getNuclide
    procedure :: getReaction
    procedure :: kill
    procedure :: init
    procedure :: activate
    procedure :: initMajorant
    procedure :: nGroups

  end type baseMgNeutronDatabase

contains

  !!
  !! Get tracking XS requested
  !!
  !! See nuclearDatabase documentation for details
  !!
  !! Note:
  !!   DOES NOT check if particle is MG. Will refer to G in the particle and give error
  !!   if the value is invalid
  !!
  function getTrackingXS(self, p, matIdx, what) result(xs)
    class(baseMgNeutronDatabase), intent(inout) :: self
    class(particle), intent(in)                 :: p
    integer(shortInt), intent(in)               :: matIdx
    integer(shortInt), intent(in)               :: what
    real(defReal)                               :: xs
    character(100),parameter :: Here = 'getTrackingXS (baseMgNeutronDatabase_class.f90)'

    ! Process request
    select case(what)

      case (MATERIAL_XS)
        xs = self % getTrackMatXS(p, matIdx)

      case (MAJORANT_XS)
        xs = self % getMajorantXS(p)

      case (TRACKING_XS)

        ! READ ONLY - read from previously updated cache
        if (p % G == trackingCache(1) % G) then
          xs = trackingCache(1) % xs
          return
        else
          call fatalError(Here, 'Tracking cache failed to update during tracking')
        end if

      case default
        call fatalError(Here, 'Neither material nor majorant xs was asked')

    end select

    ! Update Cache
    trackingCache(1) % G  = p % G
    trackingCache(1) % xs = xs

  end function getTrackingXS

  !!
  !! Get tracking XS given a particle. In MG, it is always identical to the material
  !! total XS.
  !!
  !! See nuclearDatabase documentation for details
  !!
  function getTrackMatXS(self, p, matIdx) result(xs)
    class(baseMgNeutronDatabase), intent(inout) :: self
    class(particle), intent(in)                 :: p
    integer(shortInt), intent(in)               :: matIdx
    real(defReal)                               :: xs
    character(100),parameter :: Here = 'getTrackMatXS (baseMgNeutronDatabase_class.f90)'

    ! Check that matIdx exists
    if (matIdx < 1 .or. matIdx > mm_nMat()) then 
      print *,'Particle location: ', p % rGlobal()
      call fatalError(Here, 'Particle is in an undefined material with index: '&
              //numToChar(matIdx))
    end if
    
    xs = self % getTotalMatXS(p, matIdx)

  end function getTrackMatXS

  !!
  !! Get total XS given a particle
  !!
  !! See nuclearDatabase documentation for details
  !!
  !! Note:
  !!   DOES NOT check if particle is MG. Will refer to G in the particle and give error
  !!   if the value is invalid
  !!
  function getTotalMatXS(self, p, matIdx) result(xs)
    class(baseMgNeutronDatabase), intent(inout) :: self
    class(particle), intent(in)                 :: p
    integer(shortInt), intent(in)               :: matIdx
    real(defReal)                               :: xs
    character(100),parameter :: Here = 'getTotalMatXS (baseMgNeutronDatabase_class.f90)'
    
    ! Check that matIdx exists
    if (matIdx < 1 .or. matIdx > mm_nMat()) then 
      print *,'Particle location: ', p % rGlobal()
      call fatalError(Here, 'Particle is in an undefined material with index: '&
              //numToChar(matIdx))
    end if

    associate (matCache => materialCache(matIdx))

      if (matCache % G_tot /= p % G) then
        ! Get cross section
        xs = self % mats(matIdx) % getTotalXS(p % G, p % pRNG)
        ! Update cache
        matCache % xss % total = xs
        matCache % G_tot = p % G

      else
        ! Retrieve cross section from cache
        xs = matCache % xss % total

      end if

    end associate

  end function getTotalMatXS

  !!
  !! Get majorant XS given a particle
  !!
  !! See nuclearDatabase documentation for details
  !!
  !! Note:
  !!   DOES NOT check if particle is MG. Will refer to G in the particle and give error
  !!   if the value is invalid
  !!
  function getMajorantXS(self, p) result(xs)
    class(baseMgNeutronDatabase), intent(inout) :: self
    class(particle), intent(in)                 :: p
    real(defReal)                               :: xs
    character(100), parameter :: Here = ' getMajorantXS (baseMgNeutronDatabase_class.f90)'

    ! Verify bounds
    if (p % G < 1 .or. self % nG < p % G) then
      call fatalError(Here,'Invalid group number: '//numToChar(p % G)// &
                           ' Data has only: ' // numToChar(self % nG))
      xs = ZERO ! Avoid warning
    end if

    xs = self % majorant(p % G)

  end function getMajorantXS

  !!
  !! Return pointer to material names map
  !!
  !! See nuclearDatabase documentation for details
  !!
  function matNamesMap(self) result(map)
    class(baseMgNeutronDatabase), intent(in) :: self
    type(charMap), pointer                   :: map

    map => mm_nameMap

  end function matNamesMap

  !!
  !! Return pointer to a material in the database
  !!
  !! See nuclearDatabase documentation for details
  !!
  function getMaterial(self, matIdx) result(mat)
    class(baseMgNeutronDatabase), intent(in) :: self
    integer(shortInt), intent(in)            :: matIdx
    class(materialHandle), pointer           :: mat

    if (matIdx < 1 .or. matIdx > size(self % mats)) then
      mat => null()
    else
      ! Retrieve pointer from cache
      mat => materialCache(matIdx) % mat
    end if

  end function getMaterial

  !!
  !! Return pointer to a nuclide in the database
  !!
  !! See nuclearDatabase documentation for details
  !!
  !! Note:
  !!   This database has no nucldie. Returns NULL always!
  !!
  function getNuclide(self, nucIdx) result(nuc)
    class(baseMgNeutronDatabase), intent(in) :: self
    integer(shortInt), intent(in)            :: nucIdx
    class(nuclideHandle), pointer            :: nuc

    nuc => null()

  end function getNuclide

  !!
  !! Return pointer to a reaction
  !!
  !! See nuclearDatabase documentation for details
  !!
  function getReaction(self, MT, idx) result(reac)
    class(baseMgNeutronDatabase), intent(in) :: self
    integer(shortInt), intent(in)            :: MT
    integer(shortInt), intent(in)            :: idx
    class(reactionHandle), pointer           :: reac

    ! Catch Invalid index
    if(idx < 1 .or. idx > size(self % mats)) then
      reac => null()
      return
    end if

    ! Select correct reaction
    select case(MT)
      case(macroFission)
        ! Point to null if material is not fissile
        if (self % mats(idx) % isFissile()) then
          reac => self % mats(idx) % fission
        else
          reac => null()
        end if

      case(macroIEScatter)
        reac => self % mats(idx) % scatter

      case default
        reac => null()

    end select

  end function getReaction

  !!
  !! Return to uninitialised state
  !!
  elemental subroutine kill(self)
    class(baseMgNeutronDatabase), intent(inout) :: self

    if(associated(self % mats)) then
      call self % mats % kill()
      deallocate(self % mats)
    end if

    if(allocated(self % activeMats)) deallocate (self % activeMats)
    self % nG = 0

  end subroutine kill

  !!
  !! Initialise Database from dictionary and pointer to self
  !!
  !! See nuclearDatabase documentation for details
  !!
  subroutine init(self, dict, ptr, silent)
    class(baseMgNeutronDatabase), target,intent(inout) :: self
    class(dictionary), intent(in)                      :: dict
    class(nuclearDatabase), pointer,intent(in)         :: ptr
    logical(defBool), intent(in), optional             :: silent
    logical(defBool)                                   :: loud
    integer(shortInt)                                  :: i, nMat
    type(materialItem), pointer                        :: matDef
    character(pathLen)                                 :: path
    character(nameLen)                                 :: scatterKey
    type(dictionary)                                   :: tempDict
    character(100), parameter :: Here = 'init (baseMgNeutronDatabase_class.f90)'

    ! Prevent reallocations
    call self % kill()

    ! Set build console output flag
    if(present(silent)) then
      loud = .not.silent
    else
      loud = .true.
    end if

    ! Find number of materials and allocate space
    nMat = mm_nMat()

    allocate(self % mats(nMat))

    ! Read scatterKey
    call dict % get(scatterKey, 'PN')

    ! Build materials
    do i=1,nMat
      ! Get Path to the xsFile
      matDef => mm_getMatPtr(i)
      call matDef % extraInfo % get(path,'xsFile')

      ! Print status
      if(loud) then
        print '(A)', "Building material: " // trim(matDef % name) // " From: " // trim(path)
      end if

      ! Load dictionary
      call fileToDict(tempDict, path)
      call self % mats(i) % init(tempDict, scatterKey)

    end do

    ! Load and verify number of groups
    self % nG = self % mats(1) % nGroups()
    do i = 2,nMat
      if(self % nG /= self % mats(i) % nGroups()) then
        call fatalError(Here,'Inconsistant # of groups in materials in matIdx'//numToChar(i))
      end if
    end do

  end subroutine init

  !!
  !! Activate this nuclearDatabase
  !!
  !! See nuclearDatabase documentation for details
  !!
  subroutine activate(self, activeMat, silent)
    class(baseMgNeutronDatabase), intent(inout) :: self
    integer(shortInt), dimension(:), intent(in) :: activeMat
    logical(defBool), optional, intent(in)      :: silent
    logical(defBool)                            :: loud
    integer(shortInt)                           :: idx

    if(allocated(self % activeMats)) deallocate(self % activeMats)
    self % activeMats = activeMat

    ! Initialies cross section cache
    call cache_init(size(self % mats))

    ! Store the material pointer in the material cache
    !$omp parallel
    do idx = 1,size(self % mats)
      materialCache(idx) % mat => self % mats(idx)
    end do
    !$omp end parallel

    ! Set build console output flag
    if (present(silent)) then
      loud = .not. silent
    else
      loud = .true.
    end if

    ! Build unionised majorant
    call self % initMajorant(loud)

  end subroutine activate

  !!
  !! Precomputes majorant cross section
  !!
  !! See nuclearDatabase documentation for details
  !!
  subroutine initMajorant(self, loud)
    class(baseMgNeutronDatabase), intent(inout) :: self
    logical(defBool), intent(in)                :: loud
    integer(shortInt)                           :: g, i, idx
    real(defReal)                               :: xs
    integer(shortInt), parameter                :: TOTAL_XS = 1

    ! Allocate majorant
    allocate (self % majorant(self % nG))

    ! Loop over energy groups
    do g = 1,self % nG
      xs = ZERO
      do i = 1,size(self % activeMats)
        idx = self % activeMats(i)
        xs = max(xs, self % mats(idx) % data(TOTAL_XS, g))
      end do
      self % majorant(g) = xs
    end do

    if (loud) print '(A)', 'MG unionised majorant cross section calculation completed'

  end subroutine initMajorant

  !!
  !! Return number of energy groups in this database
  !!
  !! Args:
  !!   None
  !!
  !! Errors:
  !!   None
  !!
  pure function nGroups(self) result(nG)
    class(baseMgNeutronDatabase), intent(in) :: self
    integer(shortInt)                        :: nG

    nG = self % nG

  end function nGroups

  !!
  !! Cast nuclearDatabase pointer to baseMgNeutronDatabase type pointer
  !!
  !! Args:
  !!   source [in]    -> source pointer of class nuclearDatabase
  !!
  !! Result:
  !!   Null if source is not of baseMgNeutronDatabase type
  !!   Target points to source if source is baseMgNeutronDatabasetype
  !!
  pure function baseMgNeutronDatabase_TptrCast(source) result(ptr)
    class(nuclearDatabase), pointer, intent(in) :: source
    type(baseMgNeutronDatabase), pointer        :: ptr

    select type(source)
      type is(baseMgNeutronDatabase)
        ptr => source

      class default
        ptr => null()
    end select

  end function baseMgNeutronDatabase_TptrCast

  !!
  !! Cast nuclearDatabase pointer to baseMgNeutronDatabase class pointer
  !!
  !! Args:
  !!   source [in]    -> source pointer of class nuclearDatabase
  !!
  !! Result:
  !!   Null if source is not of baseMgNeutronDatabase class
  !!   Target points to source if source is baseMgNeutronDatabase class
  !!
  pure function baseMgNeutronDatabase_CptrCast(source) result(ptr)
    class(nuclearDatabase), pointer, intent(in) :: source
    class(baseMgNeutronDatabase), pointer          :: ptr

    select type(source)
      class is(baseMgNeutronDatabase)
        ptr => source

      class default
        ptr => null()
    end select

  end function baseMgNeutronDatabase_CptrCast


end module baseMgNeutronDatabase_class<|MERGE_RESOLUTION|>--- conflicted
+++ resolved
@@ -63,12 +63,9 @@
   contains
     ! Superclass Interface
     procedure :: getTrackingXS
-<<<<<<< HEAD
 
     ! Local interface
-=======
     procedure :: getTrackMatXS
->>>>>>> 8531673e
     procedure :: getTotalMatXS
     procedure :: getMajorantXS
     procedure :: matNamesMap
