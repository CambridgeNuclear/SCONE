--- conflicted
+++ resolved
@@ -116,16 +116,9 @@
 
     if (.not. p % isMG) call fatalError(Here, 'CE particle was given to MG data')
 
-<<<<<<< HEAD
-    ! Make compiler happy
+    ! Store p % matIdx() in a dedicated variable to avoid compilation errors with gfortran >= 13.2
     matIdx = p % matIdx()
 
-=======
-    !!
-    !! Here it is necessary to store p % matIdx() in a dedicated variable to avoid compilation errors with gfortran >= 13.2
-    !!
-    matIdx = p % matIdx()
->>>>>>> 36e8fcb4
     associate (matCache => cache_materialCache(matIdx))
 
       if (matCache % G_tail /= p % G) then
