module ceNeutronMaterial_class

  use numPrecision
  use universalVariables
  use genericProcedures,  only : fatalError, numToChar
  use RNG_class,          only : RNG
  use particle_class,     only : particle

  ! Nuclear Data Handles
  use materialHandle_inter,    only : materialHandle
  use neutronMaterial_inter,   only : neutronMaterial
  use neutronXsPackages_class, only : neutronMacroXSs

  ! CE Neutron Interfaces
  use ceNeutronDatabase_inter, only : ceNeutronDatabase
  use ceNeutronNuclide_inter,  only : ceNeutronNuclide, ceNeutronNuclide_CptrCast

  ! Cache
  use ceNeutronCache_mod,      only : materialCache, nuclideCache

  ! Scattering procedures
  use scatteringKernels_func,  only : relativeEnergy_constXS, dopplerCorrectionFactor

  implicit none
  private

  !!
  !! Public Pointer Cast
  !!
  public ceNeutronMaterial_CptrCast
  public ceNeutronMaterial_TptrCast

  !!
  !! An abstract class that represent all CE Neutron Material Data
  !!
  !! Exist mainly in order to decouple caching logic from the database implementation
  !! so there is no need to repeat it in every database type. Thus it will be easier to
  !! mantain and optimise.
  !!
  !! Note that a material without any composition is not allowed.
  !! Makes no assumption about the range of nucIdx. Allows for -ve values
  !!
  !! Interface:
  !!   materialHandle Interface
  !!   getMacroXSs -> return package of macroscopic XSs directly from Energy and RNG
  !!   set         -> Set data related to material by keyword association
  !!   setComposition -> Set composition of material from densities and nucIdxs
  !!   sampleNuclide  -> sample collision nuclide
  !!   sampleFission  -> sample collision nuclide given that fission reaction has happened
  !!   sampleScatter  -> sample collision nuclide given that Scattering has happened
  !!   sampleScatterWithFission -> sample collision nuclide given ther scatter or fission has
  !!     happened
  !!
  type, public, extends(neutronMaterial) :: ceNeutronMaterial
    character(nameLen)                           :: name = ''
    integer(shortInt)                            :: matIdx = 0
    real(defReal)                                :: kT     = ZERO
    class(ceNeutronDatabase), pointer            :: data => null()
    real(defReal), dimension(:), allocatable     :: dens
    integer(shortInt), dimension(:), allocatable :: nuclides
    logical(defBool)                             :: fissile = .false.
    logical(defBool)                             :: hasTMS  = .false.
    real(defReal)                                :: eUpperSab = ZERO
    real(defReal)                                :: eLowerURR = ZERO

  contains

    ! Superclass procedures
    procedure :: kill
    generic   :: getMacroXSs => getMacroXSs_byE
    procedure :: getMacroXSs_byP
    procedure :: getMTxs

    ! Local procedures
    procedure, non_overridable :: set
    procedure, non_overridable :: setComposition
    procedure, non_overridable :: getMacroXSs_byE
    procedure                  :: isFissile
    procedure                  :: useTMS
    procedure, non_overridable :: sampleNuclide
    procedure, non_overridable :: sampleFission
    procedure, non_overridable :: sampleScatter
    procedure, non_overridable :: sampleScatterWithFission

  end type ceNeutronMaterial

contains

  !!
  !! Return to uninitialised state
  !!
  elemental subroutine kill(self)
    class(ceNeutronMaterial), intent(inout) :: self

    self % matIdx  = 0
    self % kT      = ZERO
    self % data    => null()
    if (allocated(self % dens))     deallocate(self % dens)
    if (allocated(self % nuclides)) deallocate (self % nuclides)
    self % fissile = .false.
    self % hasTMS  = .false.
    self % eUpperSab = ZERO
    self % eLowerURR = ZERO

  end subroutine kill

  !!
  !! Return Macroscopic XSs for the material given particle
  !!
  !! See neutronMaterial_inter for details
  !!
  subroutine getMacroXSs_byP(self, xss, p)
    class(ceNeutronMaterial), intent(in) :: self
    type(neutronMacroXSs), intent(out)   :: xss
    class(particle), intent(in)          :: p
    character(100), parameter :: Here = 'getMacroXSs_byP (ceNeutronMaterial_class.f90)'

<<<<<<< HEAD
    if (.not.p % isMG) then
      call self % getMacroXSs(xss, p % E, p % T, p % rho, p % pRNG)
=======
    if (.not. p % isMG) then
      call self % getMacroXSs(xss, p % E, p % pRNG)
>>>>>>> 13c1ecb9

    else
      call fatalError(Here,'MG neutron given to CE data')

    end if

  end subroutine getMacroXSs_byP

  !!
  !! Return Macroscopic XS for the material given particle and an MT number
  !!
  !! See neutronMaterial_inter for details
  !!
  function getMTxs(self, MT, p) result(xs)
    class(ceNeutronMaterial), intent(in) :: self
    integer(shortInt), intent(in)        :: MT
    class(particle), intent(in)          :: p
    real(defReal)                        :: xs
    character(100), parameter :: Here = 'getMTxs_byP (ceNeutronMaterial_class.f90)'

    if (p % isMG) call fatalError(Here,'MG neutron given to CE data')

    xs = self % data % getMaterialMTxs(p % E, self % matIdx, MT)

  end function getMTxs

  !!
  !! Set composition of the material in terms of nucIdx and atomic density
  !!
  !! Use this procedure ONLY during build. NEVER during transport.
  !! IT IS NOT THREAD SAFE!
  !!
  !! Args:
  !!   dens    [in] -> array of atomic densities [1/barn/cm] of nuclides
  !!   nucIdxs [in] -> correpsonding array with nucIdxs
  !!
  !! Errors:
  !!   FatalError if arrays have different size
  !!   FatalError if dens contains -ve values
  !!   FatalError if dens has size of 0 -> no composition
  !!
  subroutine setComposition(self, dens, nucIdxs)
    class(ceNeutronMaterial), intent(inout)     :: self
    real(defReal), dimension(:), intent(in)     :: dens
    integer(shortInt), dimension(:), intent(in) :: nucIdxs
    character(100), parameter :: Here = 'setComposition (ceNeutronMaterial_class.f90)'

    ! Check input
    if (size(dens) /= size(nucIdxs)) call fatalError(Here,'Different sizes of density and nuclide vector')
    if (any(dens < ZERO)) call fatalError(Here,'-ve nuclide densities are present')
    if (size(dens) == 0)  call fatalError(Here,'Empty composition is not allowed')

    ! Clean any current content
    if (allocated(self % dens))     deallocate(self % dens)
    if (allocated(self % nuclides)) deallocate(self % nuclides)

    ! Load values
    self % dens     = dens
    self % nuclides = nucIdxs

  end subroutine setComposition

  !!
  !! Set matIdx, pointer to a database and fissile flag
  !!
  !! All arguments are optional. Use with keyword association e.g.
  !!   call mat % set(matIdx = 7)
  !!
  !! Use this procedure ONLY during build. NEVER during transport.
  !! IT IS NOT THREAD SAFE!
  !!
  !! NOTE: eUpperSab and eLowerURR are fed by the aceNeutronDatabase, and they are the
  !! strictest (respectively highest and lowest) energy limits among all nuclides
  !! in the material composition.
  !!
  !! Args:
  !!   name [in]      -> material name
  !!   matIdx [in]    -> material index
  !!   database [in]  -> pointer to a database that updates XSs on the ceNeutronCache
  !!   fissile [in]   -> flag indicating whether fission data is present
  !!   hasTMS [in]    -> flag indicating whether TMS is on
  !!   temp [in]      -> TMS material temperature
  !!   eUpperSab [in] -> upper energy of S(a,b) range in the material
  !!   eLowerURR [in] -> lower energy of ures range in the material
  !!
  subroutine set(self, name, matIdx, database, fissile, hasTMS, temp, eUpperSab, eLowerURR)
    class(ceNeutronMaterial), intent(inout)                 :: self
    character(nameLen), intent(in), optional                :: name
    integer(shortInt), intent(in), optional                 :: matIdx
    class(ceNeutronDatabase), pointer, optional, intent(in) :: database
    logical(defBool), intent(in), optional                  :: fissile
    logical(defBool), intent(in), optional                  :: hasTMS
    real(defReal), intent(in), optional                     :: temp
    real(defReal), intent(in), optional                     :: eUpperSab
    real(defReal), intent(in), optional                     :: eLowerURR
    character(100), parameter :: Here = 'set (ceNeutronMaterial_class.f90)'

    if (present(name))      self % name    = name
    if (present(database))  self % data    => database
    if (present(fissile))   self % fissile = fissile
    if (present(matIdx))    self % matIdx  = matIdx
    if (present(hasTMS))    self % hasTMS  = hasTMS
    if (present(temp))      self % kT      = kBoltzmannMeV * temp

    if (present(eUpperSab)) then
      if (eUpperSab < ZERO) call fatalError (Here, 'Upper Sab energy limit of material '&
                                             &//numToChar(matIdx)//' is negative.')
      self % eUpperSab  = eUpperSab
    end if

    if (present(eLowerURR)) then
      if (eLowerURR < ZERO) call fatalError (Here, 'Lower URR energy limit of material '&
                                             &//numToChar(matIdx)//' is negative.')
      self % eLowerURR  = eLowerURR
    end if

    ! Check to make sure URR energy and S(a,b) energy do not overlap
    ! Possible in principle, but would be quite strange...
    if (present(eLowerURR) .and. present(eUpperSab)) then
      if (eUpperSab > eLowerUrr) call fatalError(Here,self % name//&
              ' has an overlap in URR and S(alpha,beta) energy ranges. Dodgy data?')
    end if

  end subroutine set

  !!
  !! Return Macroscopic XSs for the material
  !!
  !! Args:
  !!   xss [out]    -> Cross section package to store the data
  !!   E [in]       -> Requested energy [MeV]
  !!   temp [in]    -> local temperature in kelvin. Negative values should be ignored.
  !!   rho [in]     -> local density scaling factor. Negative values should be ignored.
  !!   rand [inout] -> Random Number Generator
  !!
  !! Errors:
  !!   fatalError if E is out-of-bounds for the stored data
  !!
  subroutine getMacroXSs_byE(self, xss, E, temp, rho, rand)
    class(ceNeutronMaterial), intent(in) :: self
    type(neutronMacroXSs), intent(out)   :: xss
    real(defReal), intent(in)            :: E
    real(defReal), intent(in)            :: temp
    real(defReal), intent(in)            :: rho
    class(RNG), intent(inout)            :: rand

    associate( cache => materialCache(self % matIdx))
      ! Check Cache and update if needed
      if (cache % E_tail /= E .or. cache % E_tot /= E .or.&
          cache % T_tot /= temp .or. cache % rho_tot /= rho) then
        call self % data % updateMacroXSs(E, self % matIdx, temp, rho, rand)
      end if

      xss = cache % xss
    end associate

  end subroutine getMacroXSs_byE

  !!
  !! Return .true. if material is fissile
  !!
  !! Args:
  !!   None
  !!
  !! Result:
  !!   .true. if fissile, .false. otherwise
  !!
  !! Errors:
  !!   None
  !!
  elemental function isFissile(self) result(isIt)
    class(ceNeutronMaterial), intent(in) :: self
    logical(defBool)                     :: isIt

    isIt = self % fissile

  end function isFissile

  !!
  !! Return .true. if TMS is on in the material and the provided energy is not
  !! within the ures or S(a,b) range of any nuclide in the material.
  !!
  !! Args:
  !!   E [in] -> test energy
  !!
  !! Result:
  !!   .true. if conditions for using TMS are satisfied, .false. otherwise
  !!
  !! Errors:
  !!   None
  !!
  elemental function useTMS(self, E) result(shouldIt)
    class(ceNeutronMaterial), intent(in) :: self
    real(defReal), intent(in)            :: E
    logical(defBool)                     :: shouldIt

    shouldIt = self % hasTMS .and. (E > self % eUpperSab) .and. (E < self % eLowerURR)

  end function useTMS

  !!
  !! Sample collision nuclide at energy E
  !!
  !! This function randomly determines the exact nuclide for a collision
  !! It uses nuclide total XSs to determine nuclide
  !!
  !! Args:
  !!   E [in]       -> incident energy [MeV]
  !!   rand [inout] -> random number generator
  !!   nucIdx [out] -> sampled nuclide index
  !!   eOut [out]   -> relative energy between neutron and target (may be /= E in case of TMS)
  !!   temp [in]    -> local temperature in kelvin. Negative values should be ignored.
  !!   rho [in]     -> local density scaling factor. Negative values should be ignored.
  !!
  !! Errors:
  !!   fatalError if sampling fails for some reason (E.G. random number > 1)
  !!   fatalError if E is out-of-bounds of the present data
  !!
  subroutine sampleNuclide(self, E, rand, nucIdx, eOut, temp, rho)
    class(ceNeutronMaterial), intent(in) :: self
    real(defReal), intent(in)            :: E
    class(RNG), intent(inout)            :: rand
    integer(shortInt), intent(out)       :: nucIdx
    real(defReal), intent(out)           :: eOut
    real(defReal), intent(in)            :: temp
    real(defReal), intent(in)            :: rho
    class(ceNeutronNuclide), pointer     :: nuc
    integer(shortInt)                    :: i
    real(defReal)                        :: P_acc, eMin, eMax, A, eRel, &
                                            trackMatXS, totNucXS, dens, &
                                            kT, densityFactor
    character(100), parameter :: Here = 'sampleNuclide (ceNeutronMaterial_class.f90)'

    ! Get material tracking XS
    if (E /= materialCache(self % matIdx) % E_track .or. &
       temp /= materialCache(self % matIdx) % T_track .or. &
       rho /= materialCache(self % matIdx) % rho_track) then
      call self % data % updateTrackMatXS(E, self % matIdx, temp, rho, rand)
    end if

    trackMatXS = materialCache(self % matIdx) % trackXS * rand % get()
      
    ! Use imposed temperature if given
    if (temp <= ZERO) then
      kT = self % kT
    else
      kT = temp * kBoltzmannMeV
    end if
    
    ! Use imposed density if given
    if (rho <= ZERO) then
      densityFactor = ONE
    else
      densityFactor = rho
    end if

    ! Loop over nuclides
    do i = 1,size(self % nuclides)

      nucIdx = self % nuclides(i)
      dens = self % dens(i) * densityFactor

      associate (nucCache => nuclideCache(nucIdx))
      
        ! Retrieve nuclide XS from cache
        if (self % useTMS(E)) then

          ! If the material is using TMS, the nuclide temperature majorant is needed
          ! The check for the right values stored in cache happens inside the subroutine
          call self % data % updateTotalTempNucXS(E, kT, nucIdx)

          totNucXS = nucCache % tempMajXS * nucCache % doppCorr

        else

          ! Update nuclide cache if needed
          if (E /= nucCache % E_tot .or. temp /= materialCache(self % matIdx) % T_tot) then
            call self % data % updateTotalNucXS(E, nucIdx, kT, rand)
          end if
          totNucXS = nucCache % xss % total

        end if

        trackMatXS = trackMatXS - totNucXS * dens

        ! Nuclide temporarily accepted: check TMS condition
        if (trackMatXS < ZERO) then

          ! Save energy to be used to sample reaction
          eOut = E

          if (self % useTMS(E)) then

            ! If the material is using TMS, retrieve nuclide and nuclide information
            nuc => ceNeutronNuclide_CptrCast(self % data % getNuclide(nucIdx))
            if (.not. associated(nuc)) call fatalError(Here, 'Failed to retrieve CE Neutron Nuclide')

            A = nuc % getMass()

            ! Sample relative energy
            eRel = relativeEnergy_constXS(E, A, nucCache % deltakT, rand)

            ! Call through system minimum and maximum energies
            call self % data % energyBounds(eMin, eMax)

            ! Ensure relative energy is within energy bounds
            if (eRel < eMin) eRel = eMin
            if (eMax < eRel) eRel = eMax

            ! Get relative energy nuclide cross section
            call self % data % updateTotalNucXS(eRel, nucIdx, kT, rand)

            ! Calculate acceptance probability using ratio of relative energy xs to temperature majorant
            P_acc = nucCache % xss % total * nucCache % doppCorr / totNucXS

            ! Accept or reject the sampled nuclide
            if (rand % get() >= P_acc) nucIdx = REJECTED

            ! Overwrite energy to be used to sample reaction
            eOut = eRel

          end if

          ! Exit function, return the sampled nucIdx
          return

        end if

      end associate

    end do

    ! Print error message as the inversion failed
    call fatalError(Here,'Nuclide sampling loop failed to terminate')

  end subroutine sampleNuclide

  !!
  !! Sample fission nuclide given that a fission neutron was produced
  !!
  !! Basically samples from P(nucIdx| fission neutron produced in material)
  !! Useful when generating fission sites
  !!
  !! As such it uses nu*sigma_f
  !!
  !! For a non-fissile material return nucIdx <= 0 !
  !!
  !! Args:
  !!   E [in]       -> incident energy [MeV]
  !!   temp [in]    -> local temperature in kelvin. Negative values should be ignored.
  !!   rho [in]     -> local density scaling factor. Negative values should be ignored.
  !!   rand [inout] -> random number generator
  !!
  !! Result:
  !!   nucIdx of the sampled nuclide for collision.
  !!
  !! Errors:
  !!   fatalError if sampling fails for some reason (E.G. random number > 1)
  !!   fatalError if E is out-of-bounds of the present data
  !!   Returns nucIdx <= if material is not fissile
  !!
  function sampleFission(self, E, temp, rho, rand) result(nucIdx)
    class(ceNeutronMaterial), intent(in) :: self
    real(defReal), intent(in)            :: E
    real(defReal), intent(in)            :: temp
    real(defReal), intent(in)            :: rho
    class(RNG), intent(inout)            :: rand
    class(ceNeutronNuclide), pointer     :: nuc
    integer(shortInt)                    :: nucIdx, i
    real(defReal)                        :: xs, doppCorr, A, nuckT, deltakT, kT, densityFactor
    character(100), parameter :: Here = 'sampleFission (ceNeutronMaterial_class.f90)'

    ! Short-cut for nonFissile material
    if (.not. self % fissile) then
      nucIdx = 0
      return
    end if

    ! Used imposed density scaling if given
    if (rho <= ZERO) then
      densityFactor = ONE
    else
      densityFactor = rho
    end if
    
    ! Use imposed temperature if given
    if (temp <= ZERO) then
      kT = self % kT
    else
      kT = temp * kBoltzmannMeV
    end if
    
    ! Calculate material macroscopic nuFission
    ! The cache is updated without checking the energy to get the correct results with TMS
    ! The relative energy flag cached is cleaned to make sure cross sections are updated
    materialCache(self % matIdx) % E_rel = ZERO
    call self % data % updateMacroXSs(E, self % matIdx, temp, rho, rand)

    xs = materialCache(self % matIdx) % xss % nuFission * rand % get()

    ! Loop over all nuclides
    do i = 1,size(self % nuclides)

      nucIdx = self % nuclides(i)

      ! If the material uses TMS, the Doppler correction factor is needed
      if (self % useTMS(E)) then

        nuc => ceNeutronNuclide_CptrCast(self % data % getNuclide(nucIdx))
        if (.not. associated(nuc)) call fatalError(Here, 'Failed to retrieve CE Neutron Nuclide')

        A     = nuc % getMass()
        nuckT = nuc % getkT()
        deltakT = kT - nuckT
        doppCorr = dopplerCorrectionFactor(E, A, deltakT)

      else
        doppCorr = ONE
      end if

      ! The nuclide cache should be at the right energy after updating the material
      ! In the case of TMS where the macro xss are at a relative energy, the nuclide
      ! xss to be used are at the relative energy just sampled
      xs = xs - nuclideCache(nucIdx) % xss % nuFission * self % dens(i) * doppCorr * densityFactor

      if (xs < ZERO) return

    end do

    ! Print error message as the inversion failed
    call fatalError(Here,'Nuclide sampling loop failed to terminate')

  end function sampleFission

  !!
  !! Sample collision nuclide given that any scattering has happened
  !! Treats fission as a capture!
  !!
  !! For a pure-absorbing material return nucIdx <= 0 !
  !!
  !! Args:
  !!   E [in]       -> incident energy [MeV]
  !!   temp [in]    -> local temperature in kelvin. Negative values should be ignored.
  !!   rho [in]     -> local density scaling factor. Negative values should be ignored.
  !!   rand [inout] -> random number generator
  !!
  !! Result:
  !!   nucIdx of the sampled nuclide for collision.
  !!
  !! Errors:
  !!   fatalError if sampling fails for some reason (E.G. random number > 1)
  !!   fatalError if E is out-of-bounds of the present data
  !!   Returns nucIdx <= if material is a pure-absorber (with fission as absorbtion)
  !!
  function sampleScatter(self, E, temp, rho, rand) result(nucIdx)
    class(ceNeutronMaterial), intent(in) :: self
    real(defReal), intent(in)            :: E
    real(defReal), intent(in)            :: temp
    real(defReal), intent(in)            :: rho
    class(RNG), intent(inout)            :: rand
    class(ceNeutronNuclide), pointer     :: nuc
    integer(shortInt)                    :: nucIdx, i
    real(defReal)                        :: xs, doppCorr, A, nuckT, deltakT, densityFactor, kT
    character(100), parameter :: Here = 'sampleScatter (ceNeutronMaterial_class.f90)'

    ! Calculate material macroscopic cross section of all scattering
    ! The cache is updated without checking the energy to get the correct results with TMS
    ! The relative energy flag cached is cleaned to make sure cross sections are updated
    materialCache(self % matIdx) % E_rel = ZERO
    call self % data % updateMacroXSs(E, self % matIdx, temp, rho, rand)

    xs = rand % get() * (materialCache(self % matIdx) % xss % elasticScatter + &
                         materialCache(self % matIdx) % xss % inelasticScatter)
    
    ! Used imposed density scaling if given
    if (rho <= ZERO) then
      densityFactor = ONE
    else
      densityFactor = rho
    end if
    
    ! Use imposed temperature if given
    if (temp <= ZERO) then
      kT = self % kT
    else
      kT = temp * kBoltzmannMeV
    end if

    ! Loop over all nuclides
    do i = 1,size(self % nuclides)

      nucIdx = self % nuclides(i)

      ! If the material uses TMS, the Doppler correction factor is needed
      if (self % useTMS(E)) then

        ! If the material is using TMS, the Doppler correction factor is needed
        nuc => ceNeutronNuclide_CptrCast(self % data % getNuclide(nucIdx))
        if (.not. associated(nuc)) call fatalError(Here, 'Failed to retrieve CE Neutron Nuclide')

        A     = nuc % getMass()
        nuckT = nuc % getkT()
        deltakT = kT - nuckT
        doppCorr = dopplerCorrectionFactor(E, A, deltakT)

      else
        doppCorr = ONE
      end if

      ! The nuclide cache should be at the right energy after updating the material
      ! In the case of TMS where the macro xss are at a relative energy, the nuclide
      ! xss to be used are at the relative energy just sampled
      xs = xs - (nuclideCache(nucIdx) % xss % elasticScatter + &
                 nuclideCache(nucIdx) % xss % inelasticScatter ) &
                 * self % dens(i) * doppCorr * densityFactor

      if (xs < ZERO) return

    end do

    ! Print error message as the inversion failed
    call fatalError(Here,'Nuclide sampling loop failed to terminate')

  end function sampleScatter

  !!
  !! Sample collision nuclide given that any scattering or fission has happened
  !! Treats fission as a scattering!
  !!
  !! For a pure-capture material return nucIdx <= 0 !
  !!
  !! Args:
  !!   E [in]       -> incident energy [MeV]
  !!   temp [in]    -> local temperature in kelvin. Negative values should be ignored.
  !!   rho [in]     -> local density scaling factor. Negative values should be ignored.
  !!   rand [inout] -> random number generator
  !!
  !! Result:
  !!   nucIdx of the sampled nuclide for collision.
  !!
  !! Errors:
  !!   fatalError if sampling fails for some reason (E.G. random number > 1)
  !!   fatalError if E is out-of-bounds of the present data
  !!   Returns nucIdx <= if material is a pure-capture (with fission as scattering)
  !!
  function sampleScatterWithFission(self, E, temp, rho, rand) result(nucIdx)
    class(ceNeutronMaterial), intent(in) :: self
    real(defReal), intent(in)            :: E
    real(defReal), intent(in)            :: temp
    real(defReal), intent(in)            :: rho
    class(RNG), intent(inout)            :: rand
    class(ceNeutronNuclide), pointer     :: nuc
    integer(shortInt)                    :: nucIdx, i
    real(defReal)                        :: xs, doppCorr, A, nuckT, deltakT, kT, densityFactor
    character(100), parameter :: Here = 'sampleScatterWithFission (ceNeutronMaterial_class.f90)'

    ! Calculate material macroscopic cross section of all scattering and fission
    ! The cache is updated without checking the energy to get the correct results with TMS
    ! The relative energy flag cached is cleaned to make sure cross sections are updated
    materialCache(self % matIdx) % E_rel = ZERO
    call self % data % updateMacroXSs(E, self % matIdx, temp, rho, rand)

    xs = rand % get() * (materialCache(self % matIdx) % xss % elasticScatter + &
                         materialCache(self % matIdx) % xss % inelasticScatter + &
                         materialCache(self % matIdx) % xss % fission)

    ! Used imposed density scaling if given
    if (rho <= ZERO) then
      densityFactor = ONE
    else
      densityFactor = rho
    end if
    
    ! Use imposed temperature if given
    if (temp <= ZERO) then
      kT = self % kT
    else
      kT = temp * kBoltzmannMeV
    end if
    
    ! Loop over all nuclides
    do i = 1,size(self % nuclides)

      nucIdx = self % nuclides(i)

      ! If the material uses TMS, the Doppler correction factor is needed
      if (self % useTMS(E)) then

        ! If the material is using TMS, the Doppler correction factor is needed
        nuc => ceNeutronNuclide_CptrCast(self % data % getNuclide(nucIdx))
        if (.not. associated(nuc)) call fatalError(Here, 'Failed to retrieve CE Neutron Nuclide')

        A     = nuc % getMass()
        nuckT = nuc % getkT()
        deltakT = kT - nuckT
        doppCorr = dopplerCorrectionFactor(E, A, deltakT)

      else
        doppCorr = ONE
      end if

      ! The nuclide cache should be at the right energy after updating the material
      ! In the case of TMS where the macro xss are at a relative energy, the nuclide
      ! xss to be used are at the relative energy just sampled
      xs = xs - (nuclideCache(nucIdx) % xss % elasticScatter + &
                 nuclideCache(nucIdx) % xss % inelasticScatter + &
                 nuclideCache(nucIdx) % xss % fission) * &
                 self % dens(i) * doppCorr * densityFactor

      if (xs < ZERO) return

    end do

    ! Print error message as the inversion failed
    call fatalError(Here,'Nuclide sampling loop failed to terminate')

  end function sampleScatterWithFission

  !!
  !! Cast materialHandle pointer to ceNeutronMaterial pointer
  !!
  !! Args:
  !!   source [in]    -> source pointer of class materialHandle
  !!
  !! Result:
  !!   Null is source is not of ceNeutronMaterial
  !!   Pointer to source if source is ceNeutronMaterial class
  !!
  pure function ceNeutronMaterial_CptrCast(source) result(ptr)
    class(materialHandle), pointer, intent(in) :: source
    class(ceNeutronMaterial), pointer          :: ptr

    select type(source)
      class is(ceNeutronMaterial)
        ptr => source

      class default
        ptr => null()
    end select

  end function ceNeutronMaterial_CptrCast

  !!
  !! Cast materialHandle pointer to ceNeutronMaterial pointer
  !!
  !! Args:
  !!   source [in]    -> source pointer of class materialHandle
  !!
  !! Result:
  !!   Null is source is not of ceNeutronMaterial
  !!   Pointer to source if source is ceNeutronMaterial class
  !!
  pure function ceNeutronMaterial_TptrCast(source) result(ptr)
    class(materialHandle), pointer, intent(in) :: source
    type(ceNeutronMaterial), pointer            :: ptr

    select type(source)
      type is(ceNeutronMaterial)
        ptr => source

      class default
        ptr => null()
    end select

  end function ceNeutronMaterial_TptrCast


end module ceNeutronMaterial_class<|MERGE_RESOLUTION|>--- conflicted
+++ resolved
@@ -115,13 +115,8 @@
     class(particle), intent(in)          :: p
     character(100), parameter :: Here = 'getMacroXSs_byP (ceNeutronMaterial_class.f90)'
 
-<<<<<<< HEAD
     if (.not.p % isMG) then
       call self % getMacroXSs(xss, p % E, p % T, p % rho, p % pRNG)
-=======
-    if (.not. p % isMG) then
-      call self % getMacroXSs(xss, p % E, p % pRNG)
->>>>>>> 13c1ecb9
 
     else
       call fatalError(Here,'MG neutron given to CE data')
