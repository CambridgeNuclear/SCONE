module aceNeutronDatabase_class

  use numPrecision
  use endfConstants
  use universalVariables
  use errors_mod,         only : fatalError
  use genericProcedures,  only : numToChar, removeDuplicatesSorted, binarySearch
  use dictionary_class,   only : dictionary
  use RNG_class,          only : RNG
  use charMap_class,      only : charMap
  use intMap_class,       only : intMap

  ! Nuclear Data Interfaces
  use nuclearDatabase_inter,        only : nuclearDatabase
  use materialHandle_inter,         only : materialHandle
  use nuclideHandle_inter,          only : nuclideHandle
  use reactionHandle_inter,         only : reactionHandle
  use ceNeutronDatabase_inter,      only : ceNeutronDatabase, ceNeutronDatabase_CptrCast
  use neutronXSPackages_class,      only : neutronMicroXSs
  use ceNeutronMaterial_class,      only : ceNeutronMaterial

  ! Material Menu
  use materialMenu_mod,             only : materialItem, nuclideInfo, mm_nMat => nMat, &
                                           mm_getMatPtr => getMatPtr, mm_nameMap => nameMap

  ! ACE CE Nuclear Data Objects
  use aceLibrary_mod,               only : new_neutronAce, new_moderACE, aceLib_load => load, aceLib_kill => kill
  use aceCard_class,                only : aceCard
  use aceSabCard_class,             only : aceSabCard
  use aceNeutronNuclide_class,      only : aceNeutronNuclide


  ! CE NEUTRON CACHE
  use ceNeutronCache_mod,           only : cache_nuclideCache => nuclideCache, &
                                           cache_materialCache => materialCache, &
                                           cache_majorantCache => majorantCache, &
                                           cache_zaidCache => zaidCache, &
                                           cache_init => init

  ! Scattering procedures
  use scatteringKernels_func,  only : relativeEnergy_constXS, dopplerCorrectionFactor

  implicit none
  private

  !!
  !! Public Pointer Cast
  !!
  public :: aceNeutronDatabase_TptrCast
  public :: aceNeutronDatabase_CptrCast

  !!
  !! A CE Neutron Database based on ACE file format
  !!
  !! It's possible to use probability tables in the unresolved resonance range if
  !! ures is included in the input file
  !!
  !! Sample input:
  !!   nuclearData {
  !!   handles {
  !!   ce { type aceNeutronDatabase; DBRC (92238 94242); ures < 1 or 0 >;
  !!        majorant < 1 or 0 >; aceLibrary <nuclear data path> ;} }
  !!
  !! Public Members:
  !!   nuclides    -> array of aceNeutronNuclides with data
  !!   materials   -> array of ceNeutronMaterials with data
  !!   eBounds     -> array with bottom (1) and top (2) energy bound
  !!   majorant    -> unionised majorant cross section
  !!   eGridUnion  -> unionised energy grid
  !!   activeMat   -> array of materials present in the geometry
  !!   nucToZaid   -> map to link nuclide index to zaid index
  !!   hasUrr      -> ures probability tables flag, it's false by default
  !!   hasDBRC     -> DBRC flag, it's false by default
  !!   hasMajorant -> unionised majorant cross section flag
  !!
  !! Interface:
  !!   nuclearData Interface
  !!   ceNeutronDatabase Interface
  !!
  type, public, extends(ceNeutronDatabase) :: aceNeutronDatabase
    type(aceNeutronNuclide),dimension(:),pointer :: nuclides  => null()
    type(ceNeutronMaterial),dimension(:),pointer :: materials => null()
    real(defReal), dimension(:), allocatable     :: majorant
    real(defReal), dimension(:), allocatable     :: eGridUnion
    real(defReal), dimension(2)                  :: eBounds   = ZERO
    integer(shortInt),dimension(:),allocatable   :: activeMat

    ! Probability tables data
    integer(shortInt),dimension(:),allocatable   :: nucToZaid
    logical(defBool)                             :: hasUrr  = .false.
    logical(defBool)                             :: hasDBRC = .false.
    logical(defBool)                             :: hasMajorant = .false.

  contains

    ! nuclearDatabase Procedures
    procedure :: kill
    procedure :: matNamesMap
    procedure :: getMaterial
    procedure :: getNuclide
    procedure :: getReaction
    procedure :: init
    procedure :: activate

    ! ceNeutronDatabase Procedures
    procedure :: energyBounds
    procedure :: updateMajorantXS
    procedure :: updateTrackMatXS
    procedure :: updateTotalMatXS
    procedure :: updateMacroXSs
    procedure :: updateTotalNucXS
    procedure :: updateMicroXSs
    procedure :: updateTotalTempNucXS
    procedure :: getScattMicroMajXS

    ! class Procedures
    procedure :: initUrr
    procedure :: initDBRC
    procedure :: initMajorant
    procedure :: updateTotalTempMajXS
    procedure :: updateRelEnMacroXSs

  end type aceNeutronDatabase


contains

  !!
  !! Return to uninitialised state
  !!
  elemental subroutine kill(self)
    class(aceNeutronDatabase), intent(inout) :: self

    ! Clean
    if(associated(self % nuclides)) then
      call self % nuclides % kill()
      deallocate(self % nuclides)
    end if

    if(associated(self % materials)) then
      call self % materials % kill()
      deallocate(self % materials)
    end if

    self % eBounds = ZERO

    if(allocated(self % activeMat)) deallocate(self % activeMat)

  end subroutine kill

  !!
  !! Return pointer to material names map
  !!
  !! See nuclearData_inter for  more details
  !!
  function matNamesMap(self) result(map)
    class(aceNeutronDatabase), intent(in) :: self
    type(charMap), pointer                :: map

    map => mm_nameMap

  end function matNamesMap

  !!
  !! Return pointer to material in a database
  !!
  !! See nuclearData_inter for  more details
  !!
  function getMaterial(self, matIdx) result(mat)
    class(aceNeutronDatabase), intent(in) :: self
    integer(shortInt), intent(in)         :: matIdx
    class(materialHandle), pointer        :: mat

    ! Check bounds and return
    if( 1 <= matIdx .and. matIdx <= size(self % materials)) then
      mat => self % materials(matIdx)
    else
      mat => null()
    end if

  end function getMaterial

  !!
  !! Return pointer to nuclide in a database
  !!
  !! See nuclearData_inter for  more details
  !!
  function getNuclide(self, nucIdx) result(nuc)
    class(aceNeutronDatabase), intent(in) :: self
    integer(shortInt), intent(in)         :: nucIdx
    class(nuclideHandle), pointer         :: nuc

    ! Check bounds and return
    if( 1 <= nucIdx .and. nucIdx <= size(self % nuclides)) then
      nuc => self % nuclides(nucIdx)
    else
      nuc => null()
    end if

  end function getNuclide

  !!
  !! Return a pointer to a reaction
  !!
  !! See nuclearData_inter for  more details
  !!
  function getReaction(self, MT, idx) result(reac)
    class(aceNeutronDatabase), intent(in) :: self
    integer(shortInt), intent(in)         :: MT
    integer(shortInt), intent(in)         :: idx
    class(reactionHandle), pointer        :: reac
    integer(shortInt)                     :: idxMT

    ! Catch case of invalid reaction
    !   MT < 0 -> material reaction
    !   MT = 0 -> does not exist
    !   MT = 1 -> N_total has no reaction object
    if (MT <= 1) then
      reac => null()
      return
    end if

    ! Detect invalid indices
    if (idx < 1 .or. idx > size(self % nuclides)) then
      reac => null()
      return
    end if

    ! Get nuclide reaction
    if (MT == N_N_elastic) then
      reac => self % nuclides(idx) % elasticScatter

    else if (MT == N_N_ThermEL) then
      reac => self % nuclides(idx) % thData % elasticOut

    else if (MT == N_fission) then
      reac => self % nuclides(idx) % fission

    else if (MT == N_N_ThermINEL) then
      reac => self % nuclides(idx) % thData % inelasticOut

    else
      ! Find index of MT reaction
      idxMT = self % nuclides(idx) % idxMT % getOrDefault(MT, 0)
      ! See if the MT is present or not
      if (idxMT == 0) then
        reac => null()
      else
        reac => self % nuclides(idx) % MTdata(idxMT) % kinematics
      end if

    end if

  end function getReaction

  !!
  !! Returns the elastic scattering majorant cross section for a nuclide
  !!
  !! See ceNeutronDatabase for more details
  !!
  function getScattMicroMajXS(self, E, kT, A, nucIdx) result(maj)
    class(aceNeutronDatabase), intent(in) :: self
    real(defReal), intent(in)             :: E
    real(defReal), intent(in)             :: kT
    real(defReal), intent(in)             :: A
    integer(shortInt), intent(in)         :: nucIdx
    real(defReal)                         :: maj
    real(defReal)                         :: eUpper, eLower, eMin, eMax
    real(defReal)                         :: alpha

    ! Find energy limits to define majorant calculation range
    alpha = 3.0_defReal * sqrt( kT / (E * A) )
    eUpper = E * (ONE + alpha) * (ONE + alpha)
    eLower = E * (ONE - alpha) * (ONE - alpha)

    ! Find system minimum and maximum energies
    call self % energyBounds(eMin, eMax)

    ! Avoid energy limits being outside system range
    if (eLower < eMin .or. ONE < alpha) eLower = eMin
    if (eUpper > eMax) eUpper = eMax

    ! Find largest elastic scattering xs in energy range given by E_lower and E_upper
    maj = self % nuclides(nucIdx) % getMajXS(eLower, eUpper, N_N_ELASTIC)

  end function getScattMicroMajXS

  !!
  !! Return energy bounds for data in the database
  !!
  !! See ceNeutronDatabase for more details
  !!
  subroutine energyBounds(self, eMin, eMax)
    class(aceNeutronDatabase), intent(in) :: self
    real(defReal), intent(out)            :: eMin
    real(defReal), intent(out)            :: eMax

    eMin = self % eBounds(1)
    eMax = self % eBounds(2)

  end subroutine energyBounds

  !!
  !! Make sure that the majorant of ALL active materials is at energy E
  !! in ceNeutronCache
  !!
  !! See ceNeutronDatabase for more details
  !!
  subroutine updateMajorantXS(self, E, rand)
    class(aceNeutronDatabase), intent(in) :: self
    real(defReal), intent(in)             :: E
    class(RNG), optional, intent(inout)   :: rand
    integer(shortInt)                     :: idx, i, matIdx
    real(defReal)                         :: f
    character(100), parameter :: Here = 'updateMajorantXS (aceNeutronDatabase_class.f90)'

    associate (maj => cache_majorantCache(1))
      maj % E  = E

      ! Get majorant via the precomputed unionised cross section
      if (self % hasMajorant) then
        idx = binarySearch(self % eGridUnion, E)

        if (idx <= 0) then
          call fatalError(Here,'Failed to find energy: '//numToChar(E)//&
                               ' in unionised majorant grid')

        end if

        associate (E_top => self % eGridUnion(idx + 1), E_low  => self % eGridUnion(idx))
          f = (E - E_low) / (E_top - E_low)
        end associate

        maj % xs = self % majorant(idx+1) * f + (ONE - f) * self % majorant(idx)

      else ! Compute majorant on the fly

        maj % xs = ZERO

        ! Loop over materials
        do i = 1, size(self % activeMat)
          matIdx = self % activeMat(i)

          ! Update if needed
          if (cache_materialCache(matIdx) % E_track /= E) then
            call self % updateTrackMatXS(E, matIdx, rand)
          end if

          maj % xs = max(maj % xs, cache_materialCache(matIdx) % trackXS)
        end do

      end if

    end associate

  end subroutine updateMajorantXS

  !!
  !! Make sure that trackXS of material with matIdx is at energy E = E_track
  !! in ceNeutronChache
  !!
  !! See ceNeutronDatabase for more details
  !!
  subroutine updateTrackMatXS(self, E, matIdx, rand)
    class(aceNeutronDatabase), intent(in) :: self
    real(defReal), intent(in)             :: E
    integer(shortInt), intent(in)         :: matIdx
    class(RNG), optional, intent(inout)   :: rand

    associate (matCache => cache_materialCache(matIdx), &
               mat      => self % materials(matIdx))

      ! Set new energy
      matCache % E_track = E

      if (mat % useTMS(E)) then
        ! The material tracking xs is the temperature majorant in the case of TMS
        call self % updateTotalTempMajXS(E, matIdx)

      else
        ! When TMS is not in use, the material tracking xs is equivalent to the total
        call self % updateTotalMatXS(E, matIdx, rand)
        matCache % trackXS = matCache % xss % total

      end if

    end associate

  end subroutine updateTrackMatXS

  !!
  !! Subroutine to update the temperature majorant in a given material at given temperature
  !!
  !! The function finds the upper and lower limits of the energy range the nuclide majorant
  !! is included into, then adds up the nuclide temperature majorant multiplied by the Doppler
  !! correction factor
  !!
  !! Args:
  !!   E [in]         -> Incident neutron energy for which temperature majorant is found
  !!   matIdx [in]    -> Index of material for which the material temperature majorant is found
  !!
  subroutine updateTotalTempMajXS(self, E, matIdx)
    class(aceNeutronDatabase), intent(in) :: self
    real(defReal), intent(in)             :: E
    integer(shortInt), intent(in)         :: matIdx
    integer(shortInt)                     :: nucIdx, i
    real(defReal)                         :: dens, corrFact, nucTempMaj

    associate (matCache => cache_materialCache(matIdx), &
               mat      => self % materials(matIdx))

      ! Clean current total XS
      matCache % trackXS = ZERO

      ! loop through all nuclides in material and find sum of majorants
      do i = 1, size(mat % nuclides)

        ! Get nuclide data
        nucIdx  = mat % nuclides(i)
        dens    = mat % dens(i)

        call self % updateTotalTempNucXS(E, mat % kT, nucIdx)

        ! Sum nuclide majorants to find material majorant
        corrFact   = cache_nuclideCache(nucIdx) % doppCorr
        nucTempMaj = cache_nuclideCache(nucIdx) % tempMajXS * corrFact
        matCache % trackXS = matCache % trackXS + dens * nucTempMaj

      end do

    end associate

  end subroutine updateTotalTempMajXS

  !!
  !! Make sure that totalXS of material with matIdx is at energy E
  !! in ceNeutronCache
  !!
  !! See ceNeutronDatabase for more details
  !!
  subroutine updateTotalMatXS(self, E, matIdx, rand)
    class(aceNeutronDatabase), intent(in) :: self
    real(defReal), intent(in)             :: E
    integer(shortInt), intent(in)         :: matIdx
    class(RNG), optional, intent(inout)   :: rand
    integer(shortInt)                     :: i, nucIdx
    real(defReal)                         :: dens

    associate (matCache => cache_materialCache(matIdx), &
               mat      => self % materials(matIdx))

      ! Set new energy and clean current total XS
      matCache % E_tot = E
      matCache % xss % total = ZERO

      if (mat % useTMS(E)) then
        ! When TMS is in use, the total xs is retrieved sampling the nuclides' relative
        ! energies given the temperature difference between material temperature and
        ! temperature of the nuclides' base cross sections
        call self % updateRelEnMacroXSs(E, matIdx, rand)

      else
        ! Construct total macro XS
        do i = 1, size(mat % nuclides)
          dens   = mat % dens(i)
          nucIdx = mat % nuclides(i)

          ! Update if needed
          if (cache_nuclideCache(nucIdx) % E_tot /= E) then
            call self % updateTotalNucXS(E, nucIdx, rand)
          end if

          ! Add microscopic XSs
          matCache % xss % total = matCache % xss % total + &
                                   dens * cache_nuclideCache(nucIdx) % xss % total
        end do

      end if

    end associate

  end subroutine updateTotalMatXS

  !!
  !! Make sure that the macroscopic XSs for the material with matIdx are set
  !! to energy E in ceNeutronCache
  !!
  !! See ceNeutronDatabase for more details
  !!
  subroutine updateMacroXSs(self, E, matIdx, rand)
    class(aceNeutronDatabase), intent(in) :: self
    real(defReal), intent(in)             :: E
    integer(shortInt), intent(in)         :: matIdx
    class(RNG), optional, intent(inout)   :: rand
    integer(shortInt)                     :: i, nucIdx
    real(defReal)                         :: dens

    associate(mat      => self % materials(matIdx), &
              matCache => cache_materialCache(matIdx))

      ! Clean current xss
      call matCache % xss % clean()

      if (mat % useTMS(E)) then
        ! When TMS is in use, the xss are retrieved sampling the nuclides' relative
        ! energies given the temperature difference between material temperature and
        ! temperature of the nuclides' base cross sections
        call self % updateRelEnMacroXSs(E, matIdx, rand)

<<<<<<< HEAD
        ! Update if needed
        if (cache_nuclideCache(nucIdx) % E_tail /= E .or. cache_nuclideCache(nucIdx) % E_tot /= E) then
          call self % updateMicroXSs(E, nucIdx, T, rand)
        end if
=======
      else
>>>>>>> 9078f8f8

        ! Set new energy
        matCache % E_tot  = E
        matCache % E_tail = E

        ! Construct microscopic XSs
        do i = 1, size(mat % nuclides)
          dens   = mat % dens(i)
          nucIdx = mat % nuclides(i)

          ! Update if needed
          if (cache_nuclideCache(nucIdx) % E_tail /= E .or. cache_nuclideCache(nucIdx) % E_tot /= E) then
            call self % updateMicroXSs(E, nucIdx, rand)
          end if

          ! Add microscopic XSs
          call matCache % xss % add(cache_nuclideCache(nucIdx) % xss, dens)
        end do

      end if

    end associate

  end subroutine updateMacroXSs

  !!
  !! Subroutine to update the macroscopic cross sections in a given material
  !! at given temperature, sampling a relative energy per each nuclide and applying
  !! a Doppler correction factor
  !!
  !! Args:
  !!   E [in]         -> Incident neutron energy for which the relative energy xss are found
  !!   matIdx [in]    -> Index of material for which the relative energy xss are found
  !!
  subroutine updateRelEnMacroXSs(self, E, matIdx, rand)
    class(aceNeutronDatabase), intent(in) :: self
    real(defReal), intent(in)             :: E
    integer(shortInt), intent(in)         :: matIdx
    class(RNG), optional, intent(inout)   :: rand
    integer(shortInt)                     :: i, nucIdx
    real(defReal)                         :: dens, nuckT, A, deltakT, eRel, eMin, &
                                             eMax, doppCorr
    character(100), parameter :: Here = 'updateRelEnMacroXSs (aceNeutronDatabase_class.f90)'

    associate(mat      => self % materials(matIdx), &
              matCache => cache_materialCache(matIdx))

      ! Check if relative energy cross sections have been retrieved before
      if (E /= matCache % E_rel) then

        ! Clean current xss
        call matCache % xssRel % clean()
        matCache % E_rel = E

        ! Construct microscopic XSs
        do i = 1, size(mat % nuclides)

          dens   = mat % dens(i)
          nucIdx = mat % nuclides(i)
          nuckT  = self % nuclides(nucIdx) % getkT()
          A      = self % nuclides(nucIdx) % getMass()
          deltakT = mat % kT - nuckT

          eRel = relativeEnergy_constXS(E, A, deltakT, rand)

          ! Call through system minimum and maximum energies
          call self % energyBounds(eMin, eMax)

          ! avoid sampled relative energy from MB dist extending into energies outside system range
          if (eRel < eMin) eRel = eMin
          if (eMax < eRel) eRel = eMax

          associate(nucCache => cache_nuclideCache(nucIdx))

            ! Doppler correction factor for low energies
            doppCorr = dopplerCorrectionFactor(E, A, deltakT)

            ! Update if needed
            if (nucCache % E_tail /= eRel .or. nucCache % E_tot /= eRel) then
              call self % updateMicroXSs(eRel, nucIdx, rand)
            end if

            ! Add microscopic XSs
            call matCache % xssRel % add(nucCache % xss, dens * doppCorr)

          end associate

        end do

      end if

      ! Update cache, and ensure that the energy indicators are reset to avoid wrong look-ups
      matCache % xss = matCache % xssRel
      matCache % E_tot  = ZERO
      matCache % E_tail = ZERO

    end associate

  end subroutine updateRelEnMacroXSs

  !!
  !! Make sure that totalXS of nuclide with nucIdx is at energy E
  !! in ceNeutronCache
  !!
  !! See ceNeutronDatabase for more details
  !!
  subroutine updateTotalNucXS(self, E, nucIdx, T, rand)
    class(aceNeutronDatabase), intent(in) :: self
    real(defReal), intent(in)             :: E
    integer(shortInt), intent(in)         :: nucIdx
    real(defReal), intent(in)             :: T
    class(RNG), optional, intent(inout)   :: rand

    associate (nucCache => cache_nuclideCache(nucIdx), &
               nuc      => self % nuclides(nucIdx)     )

<<<<<<< HEAD
      ! Check if the nuclide needs ures probability tables at this energy
      nucCache % needsUrr = (nuc % hasProbTab .and. E >= nuc % urrE(1) .and. E <= nuc % urrE(2))
      ! Check if the nuclide needs S(a,b) at this energy
      nucCache % needsSabEl = (nuc % hasThData .and. E >= nuc % SabEl(1) .and. E <= nuc % SabEl(2))
      nucCache % needsSabInel = (nuc % hasThData .and. E >= nuc % SabInel(1) .and. E <= nuc % SabInel(2))
      needsSab = (nucCache % needsSabEl .or. nucCache % needsSabInel)

      if (nucCache % needsUrr .or. needsSab) then
        call self % updateMicroXSs(E, nucIdx, T, rand)
=======
      ! Check if the nuclide needs ures probability tables or S(a,b) at this energy
      if (nuc % needsUrr(E) .or. nuc % needsSabEl(E) .or. nuc % needsSabInel(E)) then
        call self % updateMicroXSs(E, nucIdx, rand)
>>>>>>> 9078f8f8

      else
        nucCache % E_tot  = E
        call nuc % search(nucCache % idx, nucCache % f, E)
        nucCache % xss % total = nuc % totalXS(nucCache % idx, nucCache % f)

      end if

    end associate

  end subroutine updateTotalNucXS

  !!
  !! Make sure that the microscopic XSs for the nuclide with nucIdx are set
  !! to energy E in ceNeutronCache
  !!
  !! See ceNeutronDatabase for more details
  !!
  subroutine updateMicroXSs(self, E, nucIdx, T, rand)
    class(aceNeutronDatabase), intent(in) :: self
    real(defReal), intent(in)             :: E
    integer(shortInt), intent(in)         :: nucIdx
    real(defReal), intent(in)             :: T
    class(RNG), optional, intent(inout)   :: rand

    associate (nucCache => cache_nuclideCache(nucIdx), &
               nuc      => self % nuclides(nucIdx)     )

      nucCache % E_tail = E

      ! In case the total XS hasn't been retrieved before (during tracking)
      if (nucCache % E_tot /= E) then
        nucCache % E_tot  = E
        call nuc % search(nucCache % idx, nucCache % f, E)
      end if

      ! Overwrites all the micro cross sections in cache
      ! Check if probability tables should be read
      if (nuc % needsUrr(E)) then
        associate(zaidCache => cache_zaidCache(self % nucToZaid(nucIdx)))

          if (zaidCache % E /= E) then
            ! Save random number for temperature correlation
            zaidCache % xi = rand % get()
            zaidCache % E = E
          end if

          call nuc % getUrrXSs(nucCache % xss, nucCache % idx, nucCache % f, E, zaidCache % xi)

        end associate

<<<<<<< HEAD
      elseif (nucCache % needsSabEl .or. nucCache % needsSabInel) then
        call nuc % getThXSs(nucCache % xss, nucCache % idx, nucCache % f, E, T, rand)
=======
      ! Check if S(a,b) should be read
      elseif (nuc % needsSabEl(E) .or. nuc % needsSabInel(E)) then
        call nuc % getThXSs(nucCache % xss, nucCache % idx, nucCache % f, E)
>>>>>>> 9078f8f8

      else
        call nuc % microXSs(nucCache % xss, nucCache % idx, nucCache % f)

      end if

    end associate

  end subroutine updateMicroXSs

  !!
  !! Subroutine to retrieve the nuclide total majorant cross section
  !! over a calculated energy range (needed for TMS) and update the nuclide
  !! cache with majorant value, energy, deltakT and Doppler correction factor
  !!
  !! See ceNeutronDatabase for more details
  !!
  subroutine updateTotalTempNucXS(self, E, kT, nucIdx)
    class(aceNeutronDatabase), intent(in) :: self
    real(defReal), intent(in)             :: E
    real(defReal), intent(in)             :: kT
    integer(shortInt), intent(in)         :: nucIdx
    real(defReal)                         :: eUpper, eLower, eMin, eMax, nuckT, &
                                             alpha, deltakT, A
    character(100), parameter :: Here = 'updateTotalTempNucXS (aceNeutronDatabase_class.f90)'

    associate (nuc => self % nuclides(nucIdx) , &
               nucCache => cache_nuclideCache(nucIdx))

      nuckT   = nuc % getkT()
      A       = nuc % getMass()
      deltakT = kT - nuckT

      ! Check if an update is required
      if (nucCache % E_maj /= E .or. nucCache % deltakT /= deltakT) then

        ! Find energy limits to define majorant calculation range
        alpha = 3.0_defReal * sqrt( deltakT / (E * A) )
        eUpper = E * (ONE + alpha) * (ONE + alpha)
        eLower = E * (ONE - alpha) * (ONE - alpha)

        ! Find system minimum and maximum energies
        call self % energyBounds(eMin, eMax)

        ! Avoid energy limits being outside system range
        if (eLower < eMin .or. ONE < alpha) eLower = eMin
        if (eUpper > eMax) eUpper = eMax

        ! Doppler g correction factor for low energies
        nucCache % doppCorr = dopplerCorrectionFactor(E, A, deltakT)

        ! Get nuclide total majorant cross section in the energy range
        nucCache % tempMajXS = nuc % getMajXS(eLower, eUpper, N_TOTAL)

        ! Save additional info
        nucCache % deltakT = deltakT
        nucCache % E_maj   = E

      end if

    end associate

  end subroutine updateTotalTempNucXS

  !!
  !! Initialise Database from dictionary and pointer to self
  !!
  !! See nuclearDatabase documentation for details
  !!
  subroutine init(self, dict, ptr, silent )
    class(aceNeutronDatabase), target, intent(inout) :: self
    class(dictionary), intent(in)                    :: dict
    class(nuclearDatabase), pointer, intent(in)      :: ptr
    logical(defBool), optional, intent(in)           :: silent
    logical(defBool)                                 :: loud
    type(materialItem), pointer                      :: mat
    class(ceNeutronDatabase), pointer                :: ptr_ceDatabase
    type(charMap)                                    :: nucSet
    type(aceCard)                                    :: ACE
    type(aceSabCard)                                 :: ACE_Sab1, ACE_Sab2
    character(pathLen)                               :: aceLibPath
    character(nameLen)                               :: name, name_file1, name_file2, nucDBRC_temp
    character(:), allocatable                        :: zaid, file
    integer(shortInt)                                :: i, j, envFlag, nucIdx, idx1, idx2
    integer(shortInt)                                :: maxNuc
    logical(defBool)                                 :: isFissileMat
    integer(shortInt),dimension(:),allocatable       :: nucIdxs, zaidDBRC
    character(nameLen),dimension(:),allocatable      :: nucDBRC
    real(defReal)                                    :: A, nuckT, eUpSab, eUpSabNuc, &
                                                        eLowURR, eLowUrrNuc, alpha, &
                                                        deltakT, eUpper, eLower
    integer(shortInt), parameter :: IN_SET = 1, NOT_PRESENT = 0
    character(100), parameter :: Here = 'init (aceNeutronDatabase_class.f90)'

    ! Set build console output flag
    if(present(silent)) then
      loud = .not.silent
    else
      loud = .true.
    end if

    ! Verify pointer
    if (.not.associated(ptr, self)) then
      call fatalError(Here,"Pointer needs to be associated with the self")
    end if

    ! Cast pointer to ceNeutronDatabase
    ptr_ceDatabase => ceNeutronDatabase_CptrCast(ptr)
    if(.not.associated(ptr_ceDatabase)) call fatalError(Here,"Should not happen. WTF?!")

    ! Create list of all nuclides. Loop over materials
    ! Find maximum number of nuclides: maxNuc
    do i = 1, mm_nMat()
      mat => mm_getMatPtr(i)
      maxNuc = max(maxNuc, size(mat % nuclides))

      ! Add all nuclides in material to the map
      do j = 1, size(mat % nuclides)
        name = trim(mat % nuclides(j) % toChar())
        if (mat % nuclides(j) % hasSab) then
          zaid = trim(mat % nuclides(j) % toChar())
          file = trim(mat % nuclides(j) % file_Sab1)
          name = zaid // '+' // file
          deallocate(zaid, file)
          ! Attach second Sab file for stochastic mixing
          if (mat % nuclides(j) % sabMix) then
            file = trim(mat % nuclides(j) % file_Sab2)
            name = name // '?' // file
            deallocate(file)
          end if
        end if
        call nucSet % add(name, IN_SET)
      end do
    end do

    ! Get path to ACE library
    call dict % get(aceLibPath,'aceLibrary')

    ! Check if probability tables are on in the input file
    call dict % getOrDefault(self % hasUrr, 'ures', .false.)

    if(aceLibPath == '$SCONE_ACE') then
      ! Get Path from enviromental variable
      call get_environment_variable("SCONE_ACE", aceLibPath, status = envFlag)

      ! Process potential errors
      if(envFlag == -1) then
        call fatalError(Here,'$SCONE_ACE EnVar must have length smaller then: '//numToChar(pathLen))

      else if(envFlag == 1) then
        call fatalError(Here,"EnVar $SCONE_ACE does not exist! Need to point to ACE Library")

      else if(envFlag == 2) then
        call fatalError(Here,"Compiler does not support EnVariables. &
                              &Replace $SCONE_ACE with path in input file!")
      else if(envFlag /= 0) then
        call fatalError(Here,"Impossible value of envFlag:"//numToChar(envFlag))

      end if
    end if

    ! Load library
    call aceLib_load(aceLibPath)

    ! Check if DBRC is listed in the input file
    if (dict % isPresent('DBRC')) then

      ! Set flag to true if DBRC nucs are in input file
      self % hasDBRC = .true.

      ! Call through list of DBRC nuclides
      call dict % get(zaidDBRC, 'DBRC')
      allocate(nucDBRC(size(zaidDBRC)))

      ! Add all DBRC nuclides to nucSet for initialisation
      do i = 1, size(zaidDBRC)
        nucDBRC(i)  = numToChar(zaidDBRC(i))
        nucDBRC_temp = trim(nucDBRC(i))//'.00'
        call nucSet % add(nucDBRC_temp, IN_SET)
      end do

    end if

    ! Build nuclide definitions
    allocate(self % nuclides(nucSet % length()))
    i = nucSet % begin()
    nucIdx = 1
    do while (i /= nucSet % end())

      idx1 = index(nucSet % atKey(i),'+')
      idx2 = index(nucSet % atKey(i),'?')
      if (idx1 /= 0) then
        name = trim(nucSet % atKey(i))
        if (idx2 == 0) then
          name_file1 = trim(name(idx1+1:nameLen))
        else
          name_file1 = trim(name(idx1+1:idx2-1))
          name_file2 = trim(name(idx2+1:nameLen))
        end if
        name = name(1:idx1-1)
      else
        name = nucSet % atKey(i)
      end if

      if(loud) then
        print '(A)', "Building: "// trim(name)// " with index: " //numToChar(nucIdx)
        if (idx1 /= 0 .and. idx2 == 0) &
                print '(A)', "including S(alpha,beta) tables with file: " //trim(name_file1)
        if (idx1 /= 0 .and. idx2 /= 0) &
                print '(A)', "including S(alpha,beta) tables with files: " //trim(name_file1)//' '//trim(name_file2)
      end if

      call new_neutronACE(ACE, name)
      call self % nuclides(nucIdx) % init(ACE, nucIdx, ptr_ceDatabase)

      ! Initialise S(alpha,beta) tables
      if (idx1 /= 0 ) then
        call new_moderACE(ACE_Sab1, name_file1)
        if (idx2 /= 0) then
          call new_moderACE(ACE_Sab2, name_file2)
          call self % nuclides(nucIdx) % initSab(ACE_Sab1, ACE_Sab2)
        else
          call self % nuclides(nucIdx) % initSab(ACE_Sab1)
        end if
      end if

      ! Initialise probability tables
      if (self % hasUrr) call self % nuclides(nucIdx) % initUrr(ACE)

      ! Store nucIdx in the dictionary
      call nucSet % atSet(nucIdx, i)
      nucIdx = nucIdx + 1
      i = nucSet % next(i)
    end do

    ! Calculate energy bounds
    self % eBounds(1) = self % nuclides(1) % eGrid(1)
    j = size(self % nuclides(1) % eGrid)
    self % eBounds(2) = self % nuclides(1) % eGrid(j)

    do i = 2, size(self % nuclides)
      self % eBounds(1) = max(self % eBounds(1), self % nuclides(i) % eGrid(1))
      j = size(self % nuclides(i) % eGrid)
      self % eBounds(2) = min(self % eBounds(2), self % nuclides(i) % eGrid(j))
    end do

    ! Build Material definitions
    allocate(self % materials(mm_nMat()))
    allocate(nucIdxs(maxNuc))
    do i = 1, mm_nMat()
      mat => mm_getMatPtr(i)

      ! Load nuclide indices on storage space
      ! Find if material is fissile
      isFissileMat = .false.
      ! Loop over nuclides
      do j = 1, size(mat % nuclides)
        name = trim(mat % nuclides(j) % toChar())

        if (mat % nuclides(j) % hasSab) then
          zaid = trim(mat % nuclides(j) % toChar())
          file = trim(mat % nuclides(j) % file_Sab)
          name = zaid // '+' // file
          deallocate(zaid, file)
        end if

        ! Find nuclide definition to see if fissile
        nucIdxs(j) = nucSet % get(name)
        isFissileMat = isFissileMat .or. self % nuclides(nucIdxs(j)) % isFissile()

      end do

      ! Load data into material
      call self % materials(i) % set( matIdx   = i,              &
                                      database = ptr_ceDatabase, &
                                      temp     = mat % T,        &
                                      hasTMS   = mat % hasTMS,   &
                                      fissile  = isFissileMat )
      call self % materials(i) % setComposition( mat % dens, nucIdxs(1:size(mat % nuclides)))

      eUpSab  = self % eBounds(1)
      eLowURR = self % eBounds(2)

      if (mat % hasTMS) then

        ! Loop again to find energy limits of S(a,b) and URES for TMS applicability
        do j = 1, size(mat % nuclides)

          ! Find nuclide information
          idx     = nucIdxs(j)
          nuckT   = self % nuclides(idx) % getkT()
          A       = self % nuclides(idx) % getMass()
          deltakT = self % materials(i) % kT - nuckT

          ! Call fatal error if material temperature is lower then base nuclide temperature
          if (deltakT < ZERO) then
            call fatalError(Here, "Material temperature must be greater than the nuclear data temperature.")
          end if

          ! Find nuclide upper S(a,b) energy
          eUpSabNuc = max(self % nuclides(idx) % SabEl(2), self % nuclides(idx) % SabInel(2))

          ! Find energy limits to define majorant calculation range
          if (eUpSabNuc > ZERO) then
            alpha = 4.0_defReal * sqrt( deltakT / (eUpSabNuc * A) )
            eUpper = eUpSabNuc * (ONE + alpha) * (ONE + alpha)
          else
            eUpper = ZERO
          end if

          eLowUrrNuc = self % nuclides(idx) % urrE(1)

          if (eLowUrrNuc /= ZERO) then
            alpha = 4.0_defReal * sqrt( deltakT / (eLowUrrNuc * A) )
            eLower = eLowUrrNuc * (ONE - alpha) * (ONE - alpha)
          else
            eLower = self % eBounds(2)
          end if

          eUpSab  = max(eUpSab, eUpper)
          eLowURR = min(eLowURR, eLower)

        end do

      end if

      ! Load data into material
      call self % materials(i) % set(eUpperSab = eUpSab, eLowerURR = eLowURR)

    end do

    ! Read unionised majorant flag
    call dict % getOrDefault(self % hasMajorant, 'majorant', .true.)

    ! If on, initialise probability tables for ures
    if (self % hasUrr) then
       call self % initUrr()
    end if

    ! If on, initialise DBRC
    if (self % hasDBRC) then
      call self % initDBRC(nucDBRC, nucSet, self % mapDBRCnuc)
    end if

    !! Clean up
    call aceLib_kill()

  end subroutine init

  !!
  !!  Create list of nuclides with same ZAID, but possibly different temperatures
  !!
  !!  NOTE: compares the first 5 letters of the ZAID.TT. It would be wrong with isotopes
  !!        with Z > 99
  !!
  subroutine initUrr(self)
    class(aceNeutronDatabase), intent(inout) :: self
    integer(shortInt)                        :: i, j
    character(nameLen)                       :: zaid
    type(charMap)                            :: map
    integer(shortInt), parameter :: BEGIN=1, NOT_PRESENT = -12

    ! Allocate array to map ZAIDs
    allocate(self % nucToZaid(size(self % nuclides)))

    ! Initialise ZAID map
    write(zaid,'(A5)') adjustl(self % nuclides(1) % ZAID)

    call map % add(zaid, BEGIN)
    self % nucToZaid(1) = 1

    j = 1
    ! Loop over all nuclides
    do i = 2,size(self % nuclides)
      ! Get the ZAID without temperature -> only compares the first 5 letters of the ZAID.TT string
      write(zaid,'(A5)') adjustl(self % nuclides(i) % ZAID)
      ! Create ZAID list and mapping
      if (map % getOrDefault(zaid, NOT_PRESENT) == NOT_PRESENT) then
        j = j+1
        call map % add(zaid,j)
        self % nucToZaid(i) = j
      else
        self % nucToZaid(i) = map % get(zaid)
      end if
    end do

  end subroutine initUrr

  !!
  !!  Checks through all nuclides, creates map with nuclides present and corresponding 0K nuclide
  !!
  subroutine initDBRC(self, nucDBRC, nucSet, map)
    class(aceNeutronDatabase), intent(inout)     :: self
    character(nameLen), dimension(:), intent(in) :: nucDBRC
    type(charMap), intent(in)                    :: nucSet
    type(intMap), intent(out)                    :: map
    integer(shortInt)                            :: i, j, idx0K, last
    character(nameLen)                           :: nuc0K, nucTemp

    idx0K = 1

    ! Loop through DBRC nuclides
    do i = 1, size(nucDBRC)

      ! Get ZAID with 0K temperature code
      nuc0K = trim(nucDBRC(i))//'.00'

      ! Find the nucIdxs of the 0K DBRC nuclides
      idx0K = nucSet % get(nuc0K)

      ! Loop through nucSet to find the nucIdxs of the DBRC nuclides with
      ! temperature different from 0K
      j = nucSet % begin()
      do while (j /= nucSet % end())

        ! Get ZAIDs in the nuclide set without temperature code
        nucTemp = nucSet % atKey(j)
        ! Remove temperature code (.TT)
        last = len_trim(nucTemp)
        nucTemp = nucTemp(1:last-3)

        ! If the ZAID of the DBRC nuclide matches one in nucSet, save them in the map
        if (nucTemp == nucDBRC(i)) then
          call map % add(nucSet % atVal(j), idx0K)
          ! Set nuclide DBRC flag on
          call self % nuclides(nucSet % atVal(j)) % set(dbrc=.true.)
        end if

        ! Increment index
        j = nucSet % next(j)

      end do

    end do

  end subroutine initDBRC

  !!
  !! Activate this nuclearDatabase
  !!
  !! See nuclearDatabase documentation for details
  !!
  subroutine activate(self, activeMat, silent)
    class(aceNeutronDatabase), intent(inout)    :: self
    integer(shortInt), dimension(:), intent(in) :: activeMat
    logical(defBool), optional, intent(in)      :: silent
    logical(defBool)                            :: loud

    ! Load active materials
    if(allocated(self % activeMat)) deallocate(self % activeMat)
    self % activeMat = activeMat

    ! Configure Cache
    if (self % hasUrr) then
      call cache_init(size(self % materials), size(self % nuclides), nZaid = maxval(self % nucToZaid))
    else
      call cache_init(size(self % materials), size(self % nuclides))
    end if

    ! If unionised majorant cross section is requested, build it
    if (self % hasMajorant) then

      ! Set build console output flag
      if (present(silent)) then
        loud = .not. silent
      else
        loud = .true.
      end if

      ! Precompute majorant cross section
      call self % initMajorant(loud)

    end if

  end subroutine activate

  !!
  !! Precomputes majorant cross section
  !!
  !! See nuclearDatabase documentation for details
  !!
  subroutine initMajorant(self, loud)
    class(aceNeutronDatabase), intent(inout) :: self
    logical(defBool), intent(in)             :: loud
    real(defReal), dimension(:), allocatable :: tmpGrid
    integer(shortInt)                        :: i, j, k, matIdx, nNuc, nucIdx, isDone, &
                                                sizeGrid, eIdx, nucIdxLast, eIdxLast, &
                                                urrIdx
    type(intMap)                             :: nucSet
    real(defReal)                            :: eRef, eNuc, E, maj, trackXS, dens, urrMaj, &
                                                nucXS, f, eMax, eMin
    class(RNG), allocatable                  :: rand
    integer(shortInt), parameter :: IN_SET = 1, NOT_PRESENT = 0
    real(defReal), parameter     :: NUDGE = 1.0e-06_defReal

    ! Find the size of the unionised energy grid (with duplicates)
    ! Initialise size
    sizeGrid = 0

    ! Loop over active materials
    do i = 1, size(self % activeMat)

      ! Get current material index and number of nuclides in that material
      matIdx = self % activeMat(i)
      nNuc = size(self % materials(matIdx) % nuclides)

      ! Loop over nuclides present in that material
      do j = 1, nNuc

        ! Get index and check if it's already been added to the set
        nucIdx = self % materials(matIdx) % nuclides(j)
        isDone = nucSet % getOrDefault(nucIdx, NOT_PRESENT)

        ! If it's a new nuclide, add it to the set and find the size of its energy grid
        if (isDone /= IN_SET) then

          ! Add nuclide to the set
          call nucSet % add(nucIdx, IN_SET)

          ! Update energy grid size
          sizeGrid = sizeGrid + size(self % nuclides(nucIdx) % eGrid)

          ! If URR probability tables or S(a,b) tables are used, add their energy
          ! boundary values to the grid to minimise interpolation errors
          if (self % nuclides(nucIdx) % hasProbTab) sizeGrid = sizeGrid + 2
          if (self % nuclides(nucIdx) % hasThData)  sizeGrid = sizeGrid + 3

        end if

      end do
    end do

    ! Allocate temporary grid vector and initialise to largest value allowed
    allocate(tmpGrid(sizeGrid))
    tmpGrid = self % eBounds(2)

    ! Loop over the energy grid
    i = 1
    do while (i < sizeGrid)

      ! Loop over all nuclides in the set - here the value of the intMap is used as an energy index
      j = nucSet % begin()
      do while (j /= nucSet % end())

        ! Retrieve energy in the grid and nuclide information
        eRef    = tmpGrid(i)
        nucIdx  = nucSet % atKey(j)
        eIdx    = nucSet % atVal(j)

        ! Check if we already added all the energy values for this nuclide
        if (eIdx > size(self % nuclides(nucIdx) % eGrid)) then
          j = nucSet % next(j)
          cycle
        end if

        ! Get energy from nuclide grid
        eNuc = self % nuclides(nucIdx) % eGrid(eIdx)

        ! Check if the energy from the nuclide grid is out of bounds
        if (eNuc < self % eBounds(1) .or. eNuc > self % eBounds(2)) then
          j = nucSet % next(j)
          cycle
        end if

        ! Add energy value in the sorted grid, and save index of current nuclide
        if (eNuc <= eRef) then
          tmpGrid(i) = eNuc
          nucIdxLast = nucIdx
          eIdxLast   = eIdx
        end if

        j = nucSet % next(j)

      end do

      ! Increment the energy index saved in the intMap for the nuclides whose energy was added
      call nucSet % add(nucIdxLast, eIdxLast + 1)

      ! Loop over all nuclides again to add S(a,b) and ures energy boundaries to grid
      j = nucSet % begin()
      do while (j /= nucSet % end())

        ! Retrieve energy in the grid and nuclide information
        if (i /= 1) then
          eMin = tmpGrid(i - 1)
        else
          eMin = ZERO
        end if
        eMax = tmpGrid(i)
        nucIdx  = nucSet % atKey(j)

        ! Check for URR probability tables
        if (self % nuclides(nucIdx) % hasProbTab) then

          ! Lower energy boundary
          E = self % nuclides(nucIdx) % urrE(1)
          if (E >= eMin .and. E < eMax) then
            tmpGrid(i) = E
            tmpGrid(i + 1) = eMax
            ! Update counter
            i = i + 1
          end if

          ! Upper energy boundary
          E = self % nuclides(nucIdx) % urrE(2)
          if (E >= eMin .and. E < eMax) then
            tmpGrid(i) = E
            tmpGrid(i + 1) = eMax
            ! Update counter
            i = i + 1
          end if

        end if

        ! Check for Sab tables
        if (self % nuclides(nucIdx) % hasThData) then

          ! Elastic upper energy boundary (NOTE: lower boundary is fixed)
          E = self % nuclides(nucIdx) % SabEl(2)
          if (E >= eMin .and. E < eMax ) then
            tmpGrid(i) = E
            tmpGrid(i + 1) = eMax
            ! Update counter
            i = i + 1
          end if

          ! Inelastic lower energy boundary
          E = self % nuclides(nucIdx) % SabInel(1)
          if (E >= eMin .and. E < eMax ) then
            tmpGrid(i) = E
            tmpGrid(i + 1) = eMax
            ! Update counter
            i = i + 1
          end if

          ! Inelastic upper energy boundary
          E = self % nuclides(nucIdx) % SabInel(2)
          if (E >= eMin .and. E < eMax ) then
            tmpGrid(i) = E
            tmpGrid(i + 1) = eMax
            ! Update counter
            i = i + 1
          end if

        end if

        j = nucSet % next(j)

      end do

      i = i + 1

    end do

    ! Save final grid and remove duplicates
    self % eGridUnion = removeDuplicatesSorted(tmpGrid)

    if (loud) then
      print '(A)', 'CE unionised energy grid has size: '//numToChar(size(self % eGridUnion))
    end if

    ! Allocate unionised majorant
    allocate(self % majorant(size(self % eGridUnion)))

    ! Initialise RNG needed to call update XS routines. The initial seed doesn't
    ! matter because the RNG is only used to sample from probability tables, which
    ! are corrected for the majorant anyway
    allocate(rand)
    call rand % init(1_longInt)

    ! Loop over all the energies
    do i = 1, size(self % eGridUnion)

      ! Retrieve current energy
      E = self % eGridUnion(i)

      ! Correct for energies higher or lower than the allowed boundaries
      if (E < self % eBounds(1)) E = self % eBounds(1)
      if (E > self % eBounds(2)) E = self % eBounds(2)

      ! Initialise majorant value for this energy
      maj = ZERO

      ! Loop over active materials
      do j = 1, size(self % activeMat)

        ! Get material index
        matIdx = self % activeMat(j)

        ! Get material tracking cross section
        call self % updateTrackMatXS(E, matIdx, rand)
        trackXS = cache_materialCache(matIdx) % trackXS

        ! Loop over nuclides to check and correct for ures
        do k = 1, size(self % materials(matIdx) % nuclides)
          dens     = self % materials(matIdx) % dens(k)
          nucIdx   = self % materials(matIdx) % nuclides(k)

          associate (nuc => self % nuclides(nucIdx))

            ! Check if present nuclide uses URR tables
            if (nuc % needsUrr(E)) then

              ! Find maximum URR table total XS
              urrIdx = binarySearch(nuc % probTab % eGrid, E)
              urrMaj = nuc % probTab % majorant(urrIdx)

              ! Check if URR tables contain xs or multiplicative factor
              if (nuc % IFF == 1) then
                call nuc % search(eIdx, f, E)
                nucXS  = nuc % totalXS(eIdx, f) * urrMaj
              else
                nucXS = urrMaj
              end if

            ! Update total material cross section
            trackXS = trackXS + dens * (nucXS - cache_nuclideCache(nucIdx) % xss % total)

            end if

          end associate

        end do

        ! Select majorant cross section
        maj = max(maj, trackXS)

      end do

      ! Save majorant for this energy. Nudge it up to avoid small discrepancies
      self % majorant(i) = maj * (ONE + NUDGE)

    end do

    if (loud) print '(A)', 'CE unionised majorant cross section calculation completed'

  end subroutine initMajorant

  !!
  !! Cast nuclearDatabase pointer to aceNeutronDatabase type pointer
  !!
  !! Args:
  !!   source [in]    -> source pointer of class nuclearDatabase
  !!
  !! Result:
  !!   Null if source is not of aceNeutronDatabase type
  !!   Target points to source if source is aceNeutronDatabase type
  !!
  pure function aceNeutronDatabase_TptrCast(source) result(ptr)
    class(nuclearDatabase), pointer, intent(in) :: source
    type(aceNeutronDatabase), pointer           :: ptr

    select type(source)
      type is(aceNeutronDatabase)
        ptr => source

      class default
        ptr => null()
    end select

  end function aceNeutronDatabase_TptrCast

  !!
  !! Cast nuclearDatabase pointer to aceNeutronDatabase class pointer
  !!
  !! Args:
  !!   source [in]    -> source pointer of class nuclearDatabase
  !!
  !! Result:
  !!   Null if source is not of aceNeutronDatabase class
  !!   Target points to source if source is aceNeutronDatabase class
  !!
  pure function aceNeutronDatabase_CptrCast(source) result(ptr)
    class(nuclearDatabase), pointer, intent(in) :: source
    class(aceNeutronDatabase), pointer          :: ptr

    select type(source)
      class is(aceNeutronDatabase)
        ptr => source

      class default
        ptr => null()
    end select

  end function aceNeutronDatabase_CptrCast



end module aceNeutronDatabase_class<|MERGE_RESOLUTION|>--- conflicted
+++ resolved
@@ -467,7 +467,7 @@
 
           ! Update if needed
           if (cache_nuclideCache(nucIdx) % E_tot /= E) then
-            call self % updateTotalNucXS(E, nucIdx, rand)
+            call self % updateTotalNucXS(E, nucIdx, mat % T, rand)
           end if
 
           ! Add microscopic XSs
@@ -507,14 +507,7 @@
         ! temperature of the nuclides' base cross sections
         call self % updateRelEnMacroXSs(E, matIdx, rand)
 
-<<<<<<< HEAD
-        ! Update if needed
-        if (cache_nuclideCache(nucIdx) % E_tail /= E .or. cache_nuclideCache(nucIdx) % E_tot /= E) then
-          call self % updateMicroXSs(E, nucIdx, T, rand)
-        end if
-=======
       else
->>>>>>> 9078f8f8
 
         ! Set new energy
         matCache % E_tot  = E
@@ -527,7 +520,7 @@
 
           ! Update if needed
           if (cache_nuclideCache(nucIdx) % E_tail /= E .or. cache_nuclideCache(nucIdx) % E_tot /= E) then
-            call self % updateMicroXSs(E, nucIdx, rand)
+            call self % updateMicroXSs(E, nucIdx, mat % T, rand)
           end if
 
           ! Add microscopic XSs
@@ -594,7 +587,7 @@
 
             ! Update if needed
             if (nucCache % E_tail /= eRel .or. nucCache % E_tot /= eRel) then
-              call self % updateMicroXSs(eRel, nucIdx, rand)
+              call self % updateMicroXSs(eRel, nucIdx, mat % T, rand)
             end if
 
             ! Add microscopic XSs
@@ -631,21 +624,9 @@
     associate (nucCache => cache_nuclideCache(nucIdx), &
                nuc      => self % nuclides(nucIdx)     )
 
-<<<<<<< HEAD
-      ! Check if the nuclide needs ures probability tables at this energy
-      nucCache % needsUrr = (nuc % hasProbTab .and. E >= nuc % urrE(1) .and. E <= nuc % urrE(2))
-      ! Check if the nuclide needs S(a,b) at this energy
-      nucCache % needsSabEl = (nuc % hasThData .and. E >= nuc % SabEl(1) .and. E <= nuc % SabEl(2))
-      nucCache % needsSabInel = (nuc % hasThData .and. E >= nuc % SabInel(1) .and. E <= nuc % SabInel(2))
-      needsSab = (nucCache % needsSabEl .or. nucCache % needsSabInel)
-
-      if (nucCache % needsUrr .or. needsSab) then
-        call self % updateMicroXSs(E, nucIdx, T, rand)
-=======
       ! Check if the nuclide needs ures probability tables or S(a,b) at this energy
       if (nuc % needsUrr(E) .or. nuc % needsSabEl(E) .or. nuc % needsSabInel(E)) then
-        call self % updateMicroXSs(E, nucIdx, rand)
->>>>>>> 9078f8f8
+        call self % updateMicroXSs(E, nucIdx, T, rand)
 
       else
         nucCache % E_tot  = E
@@ -697,14 +678,9 @@
 
         end associate
 
-<<<<<<< HEAD
+      ! Check if S(a,b) should be read
       elseif (nucCache % needsSabEl .or. nucCache % needsSabInel) then
         call nuc % getThXSs(nucCache % xss, nucCache % idx, nucCache % f, E, T, rand)
-=======
-      ! Check if S(a,b) should be read
-      elseif (nuc % needsSabEl(E) .or. nuc % needsSabInel(E)) then
-        call nuc % getThXSs(nucCache % xss, nucCache % idx, nucCache % f, E)
->>>>>>> 9078f8f8
 
       else
         call nuc % microXSs(nucCache % xss, nucCache % idx, nucCache % f)
