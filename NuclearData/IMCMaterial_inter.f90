--- conflicted
+++ resolved
@@ -36,13 +36,9 @@
     procedure(getFleck), deferred        :: getFleck
     procedure(getEta), deferred          :: getEta
     procedure(getTemp), deferred         :: getTemp
-<<<<<<< HEAD
     procedure(getEnergyDens), deferred   :: getEnergyDens
     procedure(setType), deferred         :: setType
-
-=======
     procedure(setTimeStep), deferred     :: setTimeStep
->>>>>>> ab6db49e
   end type IMCMaterial
 
   abstract interface
@@ -100,7 +96,6 @@
     end function getFleck
 
     !!
-<<<<<<< HEAD
     !! Return eta = aT**4/U_m
     !!
     !! Currently only used in transportOperatorIMC_class.f90 for ISMC calculations
@@ -111,10 +106,9 @@
       real(defReal)                 :: eta
     end function getEta
 
-=======
+    !!
     !! Get temperature of material
     !!
->>>>>>> ab6db49e
     function getTemp(self) result(T)
       import :: IMCMaterial, defReal
       class(IMCMaterial), intent(inout) :: self
@@ -122,7 +116,6 @@
     end function getTemp
 
     !!
-<<<<<<< HEAD
     !! Return energy per unit volume of material
     !!
     function getEnergyDens(self) result(energyDens)
@@ -146,7 +139,8 @@
       class(IMCMaterial), intent(inout) :: self
       integer(shortInt), intent(in)     :: calcType
     end subroutine setType
-=======
+
+    !!
     !! Provide material with time step size
     !!
     !! Args:
@@ -157,7 +151,6 @@
       class(IMCMaterial), intent(inout) :: self
       real(defReal), intent(in)         :: dt
     end subroutine setTimeStep
->>>>>>> ab6db49e
 
   end interface
 
