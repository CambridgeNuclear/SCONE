module baseMgIMCMaterial_class

  use numPrecision
  use endfConstants
  use universalVariables
  use genericProcedures, only : fatalError, numToChar
  use RNG_class,         only : RNG
  use dictionary_class,  only : dictionary
  use poly_func

  ! Nuclear Data Interfaces
  use materialHandle_inter,    only : materialHandle
  use mgIMCMaterial_inter,     only : mgIMCMaterial, kill_super => kill
  use IMCXSPackages_class,     only : IMCMacroXSs

  implicit none
  private

  !!
  !! Public Pointer Cast
  !!
  public :: baseMgIMCMaterial_TptrCast
  public :: baseMgIMCMaterial_CptrCast

  ! Public data location parameters
  ! Use them if accessing data entries directly
  integer(shortInt), parameter, public :: TOTAL_XS      = 1
  integer(shortInt), parameter, public :: IESCATTER_XS  = 2
  integer(shortInt), parameter, public :: CAPTURE_XS    = 3
  integer(shortInt), parameter, public :: PLANCK_XS     = 4

  !!
  !! Basic type of MG material data
  !!
  !! Stores MG data in a table.
  !! All other scattering reactions are lumped into single multiplicative scattering,
  !! which is stored as INELASTIC scatering in macroXSs package! After all it is inelastic in
  !! the sense that outgoing group can change. Diffrent types of multiplicative scattering can be
  !! build. See doc of "init" procedure for details.
  !!
  !! Public members:
  !!   data -> Rank 2 array with all XSs data
  !!
  !! Interface:
  !!   materialHandle interface
  !!   mgIMCMaterial interface
  !!   init -> initialise Basic MG Material from dictionary and config keyword
  !!   nGroups -> returns number of energy groups
  !!   updateMat -> update material properties as required for IMC calculation
  !!   getEmittedRad -> returns the radiation to be emitted in current timestep
  !!   getFleck -> returns current material Fleck factor
  !!   getTemp -> returns current material temperature
  !!
  !! Note:
  !!   Order of "data" array is: data(XS_type, Group #)
  !!   Dictionary with data must contain following entries:
  !!     -> numberOfGroups
  !!
  type, public, extends(mgIMCMaterial) :: baseMgIMCMaterial
    real(defReal),dimension(:,:), allocatable :: data
    real(defReal),dimension(:), allocatable   :: cv
    real(defReal),dimension(:), allocatable   :: updateEqn
    real(defReal),dimension(:), allocatable   :: absEqn
    real(defReal),dimension(:), allocatable   :: scattEqn
    real(defReal),dimension(:), allocatable   :: planckEqn
    real(defReal)                             :: T
    real(defReal)                             :: V
    real(defReal)                             :: fleck
    real(defReal)                             :: alpha
    real(defReal)                             :: deltaT
    real(defReal)                             :: sigmaP
    real(defReal)                             :: matEnergy
    real(defReal)                             :: energyDens
    real(defReal)                             :: eta
    integer(shortInt)                         :: calcType

  contains
    ! Superclass procedures
    procedure :: kill
    procedure :: getMacroXSs_byG
    procedure :: getTotalXS

    ! Local procedures
    procedure :: init
    procedure :: nGroups
    procedure :: updateMat
    procedure :: getEmittedRad
    procedure :: getFleck
    procedure :: getEta
    procedure :: getTemp
    procedure :: getEnergyDens
    procedure :: setType
    procedure :: setTimeStep

    procedure, private :: updateMatIMC
    procedure, private :: updateMatISMC
    procedure, private :: tempFromEnergy
    procedure, private :: sigmaFromTemp

  end type baseMgIMCMaterial

contains

  !!
  !! Return to uninitialised state
  !!
  elemental subroutine kill(self)
    class(baseMgIMCMaterial), intent(inout) :: self

    ! Call superclass procedure
    call kill_super(self)

    ! Kill local content
    if(allocated(self % data)) deallocate(self % data)

  end subroutine kill

  !!
  !! Load Macroscopic XSs into the provided package for a given group index G
  !!
  !! See mgIMCMaterial documentation for more details
  !!
  subroutine getMacroXSs_byG(self, xss, G, rand)
    class(baseMgIMCMaterial), intent(in)     :: self
    type(IMCMacroXSs), intent(out)           :: xss
    integer(shortInt), intent(in)            :: G
    class(RNG), intent(inout)                :: rand
    character(100), parameter :: Here = ' getMacroXSs (baseMgIMCMaterial_class.f90)'

    ! Verify bounds
    if(G < 1 .or. self % nGroups() < G) then
      call fatalError(Here,'Invalid group number: '//numToChar(G)// &
                           ' Data has only: ' // numToChar(self % nGroups()))
    end if

    ! Get XSs
    xss % total            = self % data(TOTAL_XS, G)
    xss % elasticScatter   = ZERO
    xss % inelasticScatter = self % data(IESCATTER_XS, G)
    xss % capture          = self % data(CAPTURE_XS, G)
    xss % planck           = self % data(PLANCK_XS, G)

  end subroutine getMacroXSs_byG

  !!
  !! Return Total XSs for energy group G
  !!
  !! See mgIMCMaterial documentationfor details
  !!
  function getTotalXS(self, G, rand) result(xs)
    class(baseMgIMCMaterial), intent(in)     :: self
    integer(shortInt), intent(in)            :: G
    class(RNG), intent(inout)                :: rand
    real(defReal)                            :: xs
    character(100), parameter :: Here = ' getTotalXS (baseMgIMCMaterial_class.f90)'

    ! Verify bounds
    if(G < 1 .or. self % nGroups() < G) then
      call fatalError(Here,'Invalid group number: '//numToChar(G)// &
                           ' Data has only: ' // numToChar(self % nGroups()))
      xs = ZERO ! Avoid warning
    end if
    xs = self % data(TOTAL_XS, G)

  end function getTotalXS


  !!
  !! Initialise Base MG IMC Material fromdictionary
  !!
  !! Args:
  !!   dict       [in] -> Input dictionary with all required XSs
  !!
  !! Errors:
  !!   FatalError if data in dictionary is invalid (inconsistant # of groups;
  !!     -ve entries in P0 XSs)
  !!
  subroutine init(self, dict)
    class(baseMgIMCMaterial), intent(inout)     :: self
    class(dictionary),target, intent(in)        :: dict
    integer(shortInt)                           :: nG, N
    real(defReal), dimension(:), allocatable    :: temp
    character(100), parameter :: Here = 'init (baseMgIMCMaterial_class.f90)'

    ! Read number of groups
    call dict % get(nG, 'numberOfGroups')
    if(nG < 1) call fatalError(Here,'Number of groups is invalid' // numToChar(nG))

    ! Allocate space for data
    N = 4
    allocate(self % data(N, nG))

    ! Store alpha setting
    call dict % getOrDefault(self % alpha, 'alpha', ONE)

    ! Read opacity equations
    call dict % get(temp, 'capture')
    self % absEqn = temp
    call dict % get(temp, 'scatter')
    self % scattEqn = temp

    ! Build planck opacity equation
    ! For grey case, sigmaP = sigmaA. Will become more complicated for frequency-dependent case
    self % planckEqn = self % absEqn

    ! Read heat capacity equation
    call dict % get(temp, 'cv')
    self % cv = temp

    ! Build update equation
    call poly_integrate(temp)
    self % updateEqn = temp

    ! Read initial temperature and volume
    call dict % get(self % T, 'T')
    call dict % get(self % V, 'V')

    ! Calculate initial opacities and energy
    call self % sigmaFromTemp()
    self % energyDens = poly_eval(self % updateEqn, self % T)
    self % matEnergy  = self % energyDens * self % V

    ! Set calculation type (will support ISMC in the future)
    self % calcType = IMC

  end subroutine init


  !!
  !! Provide material with time step size
  !!
  !! Args:
  !!   dt [in] -> time step size [s]
  !!
  !! Errors:
  !!   fatalError if calculation type is invalid (valid options are IMC or ISMC)
  !!
  subroutine setTimeStep(self, dt)
    class(baseMgIMCMaterial), intent(inout) :: self
    real(defReal), intent(in)               :: dt
    real(defReal)                           :: beta, zeta
    character(100), parameter               :: Here = 'setTimeStep (baseMgIMCMaterial_class.f90)'

    self % deltaT = dt

    ! Use time step size to calculate fleck factor
    if(self % calcType == IMC) then
      beta = 4*radiationConstant* self % T **4 / poly_eval(self % cv, self % T)
      self % fleck = 1/(1+1*self % sigmaP*lightSpeed*beta*self % deltaT*self % alpha)

    else if(self % calcType == ISMC) then
      beta = 4*radiationConstant * self % T**3 / poly_eval(self % cv, self % T)
      self % eta  =   radiationConstant * self % T**4 / self % energyDens
      zeta = beta - self % eta
      self % fleck = 1 / (1 + zeta*self % sigmaP*lightSpeed*self % deltaT)
      ! Deal with 0 temperature - needs more consideration for certain cv
      if (self % fleck /= self % fleck) then
        self % eta   = ZERO
        self % fleck = 0.70414
      end if

    else
      call fatalError(Here, 'Calculation type invalid or not set')
    end if


  end subroutine setTimeStep

  !!
  !! Return number of energy groups
  !!
  !! Args:
  !!   None
  !!
  !! Errors:
  !!   None
  !!
  pure function nGroups(self) result(nG)
    class(baseMgIMCMaterial), intent(in)     :: self
    integer(shortInt)                        :: nG

    if(allocated(self % data)) then
      nG = size(self % data,2)
    else
      nG = 0
    end if

  end function nGroups

  !!
  !! Cast materialHandle pointer to baseMgIMCMaterial type pointer
  !!
  !! Args:
  !!   source [in]    -> source pointer of class materialHandle
  !!
  !! Result:
  !!   Null if source is not of baseMgIMCMaterial type
  !!   Target points to source if source is baseMgIMCMaterialtype
  !!
  pure function baseMgIMCMaterial_TptrCast(source) result(ptr)
    class(materialHandle), pointer, intent(in) :: source
    type(baseMgIMCMaterial), pointer           :: ptr

    select type(source)
      type is(baseMgIMCMaterial)
        ptr => source

      class default
        ptr => null()
    end select

  end function baseMgIMCMaterial_TptrCast

  !!
  !! Cast materialHandle pointer to baseMgIMCMaterial class pointer
  !!
  !! Args:
  !!   source [in]    -> source pointer of class materialHandle
  !!
  !! Result:
  !!   Null if source is not of baseMgIMCMaterial class
  !!   Target points to source if source is baseMgIMCMaterial class
  !!
  pure function baseMgIMCMaterial_CptrCast(source) result(ptr)
    class(materialHandle), pointer, intent(in) :: source
    class(baseMgIMCMaterial), pointer          :: ptr

    select type(source)
      class is(baseMgIMCMaterial)
        ptr => source

      class default
        ptr => null()
    end select

  end function baseMgIMCMaterial_CptrCast

  !!
  !! Update material properties at each time step
  !! First update energy using simple balance, then solve for temperature,
  !!  then update temperature-dependent properties
  !!
  !! Args:
  !!   tallyEnergy [in] -> Energy absorbed into material
  !!   printUpdate [in, optional] -> Bool, if true then will print updates to screen
  !!
  subroutine updateMat(self, tallyEnergy, printUpdate)
    class(baseMgIMCMaterial),intent(inout)  :: self
    real(defReal), intent(in)               :: tallyEnergy
    logical(defBool), intent(in), optional  :: printUpdate
    character(100), parameter               :: Here = "updateMat (baseMgIMCMaterial_class.f90)"

    select case (self % calcType)

      case(IMC)
        call self % updateMatIMC(tallyEnergy, printUpdate)

      case(ISMC)
        call self % updateMatISMC(tallyEnergy, printUpdate)

      case default
        call fatalError(Here, "Invalid calculation type")

    end select

  end subroutine updateMat

  !!
  !! Material update for IMC calculation
  !!
  subroutine updateMatIMC(self, tallyEnergy, printUpdate)
    class(baseMgIMCMaterial), intent(inout) :: self
    real(defReal), intent(in)               :: tallyEnergy
<<<<<<< HEAD
    logical(defBool), intent(in), optional  :: printUpdate
=======
    real(defReal)                           :: beta
>>>>>>> 0d57c89c
    character(100), parameter               :: Here = "updateMatIMC (baseMgIMCMaterial_class.f90)"

    ! Print current properties
    if (present(printUpdate)) then
      if (printUpdate .eqv. .True.) then
        print *, "  T_old =                         ", self % T
        print *, "  matEnergy at start of timestep =", self % matEnergy
        print *, "  emittedRad =                    ", self % getEmittedRad()
        print *, "  tallyEnergy =                   ", tallyEnergy
      end if
    end if

    ! Update material internal energy
    self % matEnergy  = self % matEnergy - self % getEmittedRad() + tallyEnergy
    self % energyDens = self % matEnergy / self % V

    ! Update material temperature
    self % T = self % tempFromEnergy()

    ! Update sigma
    call self % sigmaFromTemp()

    if( self % T < 0 ) then
     call fatalError(Here, "Temperature is negative")
    end if

    beta = 4*radiationConstant* self % T **4 / poly_eval(self % cv, self % T)

    self % fleck = 1/(1+1*self % sigmaP*lightSpeed*beta*self % deltaT*self % alpha)

    write(10, '(8A)') numToChar(self % T)

    ! Print updated properties 
    if (present(printUpdate)) then
      if(printUpdate .eqv. .True.) then
        print *, "  matEnergy at end of timestep =  ", self % matEnergy
        print *, "  T_new =                         ", self % T
      end if
    end if

  end subroutine updateMatIMC

  !!
  !! Material update for ISMC calculation
  !!
  subroutine updateMatISMC(self, tallyEnergy, printUpdate)
    class(baseMgIMCMaterial), intent(inout) :: self
    real(defReal), intent(in)               :: tallyEnergy
    real(defReal)                           :: beta, zeta
    logical(defBool), intent(in), optional  :: printUpdate

    ! Update material internal energy
    self % matEnergy  = tallyEnergy
    self % energyDens = self % matEnergy / self % V

    ! Update material temperature
    self % T = self % tempFromEnergy()

    ! Update sigma
    call self % sigmaFromTemp()

    ! Update ISMC equivalent of fleck factor
    beta = 4*radiationConstant * self % T**3 / poly_eval(self % cv, self % T)
    self % eta  =   radiationConstant * self % T**4 / self % energyDens
    zeta = beta - self % eta
    self % fleck = 1 / (1 + zeta*self % sigmaP*lightSpeed*self % deltaT)

    ! Deal with 0 temperature - needs more consideration for certain cv
    if (self % fleck /= self % fleck) then
      self % eta   = ZERO
      self % fleck = 0.70414
    end if

    ! Print updated properties 
    if (present(printUpdate)) then
      if(printUpdate .eqv. .True.) then
        print *, "  matEnergy at end of timestep =  ", self % matEnergy
        print *, "  T_new =                         ", self % T
      end if
    end if

    write(10, '(8A)') numToChar(self % T)

  end subroutine updateMatISMC

  !!
  !! Calculate the temperature of material from internal energy
  !!
  function tempFromEnergy(self) result(T)
    class(baseMgIMCMaterial), intent(inout) :: self
    real(defReal)                           :: T

    T = poly_solve(self % updateEqn, self % cv, self % T, self % energyDens)

  end function tempFromEnergy

  !!
  !! Calculate sigma from current temp
  !!
  subroutine sigmaFromTemp(self)
    class(baseMgIMCMaterial), intent(inout) :: self

    self % sigmaP = poly_eval(self % planckEqn, self % T)

    self % data(CAPTURE_XS,:) = poly_eval(self % absEqn, self % T)
    self % data(IESCATTER_XS,:) = poly_eval(self % scattEqn, self % T)
    self % data(TOTAL_XS,:) = self % data(CAPTURE_XS,:) + self % data(IESCATTER_XS,:)
    self % data(PLANCK_XS,:) = poly_eval(self % planckEqn, self % T)

  end subroutine sigmaFromTemp


  !!
  !! Return the energy to be emitted during time step, E_r
  !!
  function getEmittedRad(self) result(emittedRad)
    class(baseMgIMCMaterial), intent(inout) :: self
    real(defReal)                           :: U_r, emittedRad

    U_r = radiationConstant * (self % T)**4

    emittedRad = lightSpeed * self % deltaT * self % sigmaP * self % fleck * U_r * self % V

  end function getEmittedRad

  !!
  !! Return the fleck factor of the material
  !!
  function getFleck(self) result(fleck)
    class(baseMgIMCMaterial),intent(in) :: self
    real(defReal)                       :: fleck

    fleck = self % fleck

  end function getFleck

  !!
  !! Return eta = aT**4/U_m
  !!
  !! Currently only used in transportOperatorIMC_class.f90 for ISMC calculations
  !!
  function getEta(self) result(eta)
    class(baseMgIMCMaterial),intent(in) :: self
    real(defReal)                       :: eta

    eta = self % eta

  end function getEta

  !!
  !! Get temperature of material
  !!
  function getTemp(self) result(T)
    class(baseMgIMCMaterial), intent(inout) :: self
    real(defReal)                           :: T

    T = self % T

  end function getTemp

  !!
  !! Return energy per unit volume of material
  !!
  function getEnergyDens(self) result(energyDens)
    class(baseMgIMCMaterial), intent(inout) :: self
    real(defReal)                           :: energyDens

    energyDens = poly_eval(self % updateEqn, self % T)

  end function getEnergyDens

  !!
  !! Set the calculation type to be used
  !!
  !! Current options:
  !!   IMC
  !!   ISMC
  !!
  !! Errors:
  !!   Unrecognised option
  !!
  subroutine setType(self, calcType)
    class(baseMgIMCMaterial), intent(inout) :: self
    integer(shortInt), intent(in)           :: calcType
    real(defReal)                           :: beta, zeta
    character(100), parameter               :: Here = 'setType (baseMgIMCMaterial_class.f90)'

    if(calcType /= IMC .and. calcType /= ISMC) call fatalError(Here, 'Invalid calculation type')

    self % calcType = calcType

  end subroutine setType

end module baseMgIMCMaterial_class<|MERGE_RESOLUTION|>--- conflicted
+++ resolved
@@ -371,11 +371,8 @@
   subroutine updateMatIMC(self, tallyEnergy, printUpdate)
     class(baseMgIMCMaterial), intent(inout) :: self
     real(defReal), intent(in)               :: tallyEnergy
-<<<<<<< HEAD
     logical(defBool), intent(in), optional  :: printUpdate
-=======
     real(defReal)                           :: beta
->>>>>>> 0d57c89c
     character(100), parameter               :: Here = "updateMatIMC (baseMgIMCMaterial_class.f90)"
 
     ! Print current properties
