module baseMgIMCMaterial_class

  use numPrecision
  use endfConstants
  use universalVariables
  use genericProcedures, only : fatalError, numToChar
  use RNG_class,         only : RNG
  use dictionary_class,  only : dictionary
  use poly_func

  ! Nuclear Data Interfaces
  use materialHandle_inter,    only : materialHandle
  use mgIMCMaterial_inter,     only : mgIMCMaterial, kill_super => kill
  use IMCXSPackages_class,     only : IMCMacroXSs

  implicit none
  private

  !!
  !! Public Pointer Cast
  !!
  public :: baseMgIMCMaterial_TptrCast
  public :: baseMgIMCMaterial_CptrCast

  ! Public data location parameters
  ! Use them if accessing data entries directly
  integer(shortInt), parameter, public :: TOTAL_XS      = 1
  integer(shortInt), parameter, public :: IESCATTER_XS  = 2
  integer(shortInt), parameter, public :: CAPTURE_XS    = 3
  integer(shortInt), parameter, public :: PLANCK_XS     = 4

  ! IMC Calculation Type
  integer(shortInt), parameter, public :: IMC  = 1
  integer(shortInt), parameter, public :: ISMC = 2

  !!
  !! Basic type of MG material data
  !!
  !! Stores MG data in a table.
  !! All other scattering reactions are lumped into single multiplicative scattering,
  !! which is stored as INELASTIC scatering in macroXSs package! After all it is inelastic in
  !! the sense that outgoing group can change. Diffrent types of multiplicative scattering can be
  !! build. See doc of "init" procedure for details.
  !!
  !! Public members:
  !!   data -> Rank 2 array with all XSs data
  !!
  !! Interface:
  !!   materialHandle interface
  !!   mgIMCMaterial interface
  !!   init -> initialise Basic MG Material from dictionary and config keyword
  !!   nGroups -> returns number of energy groups
  !!   updateMat -> update material properties as required for IMC calculation
  !!   getEmittedRad -> returns the radiation to be emitted in current timestep
  !!   getFleck -> returns current material Fleck factor
  !!   getTemp -> returns current material temperature
  !!
  !! Note:
  !!   Order of "data" array is: data(XS_type, Group #)
  !!   Dictionary with data must contain following entries:
  !!     -> numberOfGroups
  !!
  type, public, extends(mgIMCMaterial) :: baseMgIMCMaterial
    real(defReal),dimension(:,:), allocatable :: data
    real(defReal),dimension(:), allocatable   :: cv
    real(defReal),dimension(:), allocatable   :: updateEqn
    real(defReal),dimension(:), allocatable   :: absEqn
    real(defReal),dimension(:), allocatable   :: scattEqn
    real(defReal),dimension(:), allocatable   :: planckEqn
    real(defReal)                             :: T
    real(defReal)                             :: V
    real(defReal)                             :: fleck
    real(defReal)                             :: alpha
    real(defReal)                             :: deltaT
    real(defReal)                             :: sigmaP
    real(defReal)                             :: matEnergy
    real(defReal)                             :: energyDens
    real(defReal)                             :: eta
    integer(shortInt)                         :: calcType

  contains
    ! Superclass procedures
    procedure :: kill
    procedure :: getMacroXSs_byG
    procedure :: getTotalXS

    ! Local procedures
    procedure :: init
    procedure :: nGroups
    procedure :: updateMat
    procedure :: getEmittedRad
    procedure :: getFleck
    procedure :: getEta
    procedure :: getTemp
    procedure :: getEnergyDens
    procedure :: setType
    procedure :: setTimeStep

    procedure, private :: updateMatIMC
    procedure, private :: updateMatISMC
    procedure, private :: tempFromEnergy
    procedure, private :: sigmaFromTemp

  end type baseMgIMCMaterial

contains

  !!
  !! Return to uninitialised state
  !!
  elemental subroutine kill(self)
    class(baseMgIMCMaterial), intent(inout) :: self

    ! Call superclass procedure
    call kill_super(self)

    ! Kill local content
    if(allocated(self % data)) deallocate(self % data)

  end subroutine kill

  !!
  !! Load Macroscopic XSs into the provided package for a given group index G
  !!
  !! See mgIMCMaterial documentation for more details
  !!
  subroutine getMacroXSs_byG(self, xss, G, rand)
    class(baseMgIMCMaterial), intent(in)     :: self
    type(IMCMacroXSs), intent(out)           :: xss
    integer(shortInt), intent(in)            :: G
    class(RNG), intent(inout)                :: rand
    character(100), parameter :: Here = ' getMacroXSs (baseMgIMCMaterial_class.f90)'

    ! Verify bounds
    if(G < 1 .or. self % nGroups() < G) then
      call fatalError(Here,'Invalid group number: '//numToChar(G)// &
                           ' Data has only: ' // numToChar(self % nGroups()))
    end if

    ! Get XSs
    xss % total            = self % data(TOTAL_XS, G)
    xss % elasticScatter   = ZERO
    xss % inelasticScatter = self % data(IESCATTER_XS, G)
    xss % capture          = self % data(CAPTURE_XS, G)
    xss % planck           = self % data(PLANCK_XS, G)

  end subroutine getMacroXSs_byG

  !!
  !! Return Total XSs for energy group G
  !!
  !! See mgIMCMaterial documentationfor details
  !!
  function getTotalXS(self, G, rand) result(xs)
    class(baseMgIMCMaterial), intent(in)     :: self
    integer(shortInt), intent(in)            :: G
    class(RNG), intent(inout)                :: rand
    real(defReal)                            :: xs
    character(100), parameter :: Here = ' getTotalXS (baseMgIMCMaterial_class.f90)'

    ! Verify bounds
    if(G < 1 .or. self % nGroups() < G) then
      call fatalError(Here,'Invalid group number: '//numToChar(G)// &
                           ' Data has only: ' // numToChar(self % nGroups()))
      xs = ZERO ! Avoid warning
    end if
    xs = self % data(TOTAL_XS, G)

  end function getTotalXS


  !!
  !! Initialise Base MG IMC Material fromdictionary
  !!
  !! Args:
  !!   dict       [in] -> Input dictionary with all required XSs
  !!
  !! Errors:
  !!   FatalError if data in dictionary is invalid (inconsistant # of groups;
  !!     -ve entries in P0 XSs)
  !!
  subroutine init(self, dict)
    class(baseMgIMCMaterial), intent(inout)     :: self
    class(dictionary),target, intent(in)        :: dict
    integer(shortInt)                           :: nG, N
    real(defReal), dimension(:), allocatable    :: temp
    character(100), parameter :: Here = 'init (baseMgIMCMaterial_class.f90)'

    ! Read number of groups
    call dict % get(nG, 'numberOfGroups')
    if(nG < 1) call fatalError(Here,'Number of groups is invalid' // numToChar(nG))

    ! Allocate space for data
    N = 4
    allocate(self % data(N, nG))

    ! Store alpha setting
    call dict % getOrDefault(self % alpha, 'alpha', ONE)

    ! Read opacity equations
    call dict % get(temp, 'capture')
    self % absEqn = temp
    call dict % get(temp, 'scatter')
    self % scattEqn = temp

    ! Build planck opacity equation
    ! For grey case, sigmaP = sigmaA. Will become more complicated for frequency-dependent case
    self % planckEqn = self % absEqn

    ! Read heat capacity equation
    call dict % get(temp, 'cv')
    self % cv = temp

    ! Build update equation
    call poly_integrate(temp)
    self % updateEqn = temp

    ! Read initial temperature and volume
    call dict % get(self % T, 'T')
    call dict % get(self % V, 'V')

    ! Calculate initial opacities and energy
    call self % sigmaFromTemp()
    self % energyDens = poly_eval(self % updateEqn, self % T)
    self % matEnergy  = self % energyDens * self % V

    ! Set calculation type (will support ISMC in the future)
    self % calcType = IMC

  end subroutine init


  !!
  !! Provide material with time step size
  !!
  !! Args:
  !!   dt [in] -> time step size [s]
  !!
  !! Errors:
  !!   fatalError if calculation type is invalid (valid options are IMC or ISMC)
  !!
  subroutine setTimeStep(self, dt)
    class(baseMgIMCMaterial), intent(inout) :: self
    real(defReal), intent(in)               :: dt
    real(defReal)                           :: beta, zeta
    character(100), parameter               :: Here = 'setTimeStep (baseMgIMCMaterial_class.f90)'

    self % deltaT = dt

    beta = 4 * radiationConstant * self % T**3 / poly_eval(self % cv, self % T)

    ! Use time step size to calculate fleck factor
    if(self % calcType == IMC) then
      self % fleck = 1/(1+self % sigmaP*lightSpeed*beta*self % deltaT*self % alpha)

    else if(self % calcType == ISMC) then
      self % eta  =   radiationConstant * self % T**4 / self % energyDens
      zeta = beta - self % eta
      self % fleck = 1 / (1 + zeta*self % sigmaP*lightSpeed*self % deltaT)
      ! Deal with 0 temperature - needs more consideration for certain cv
      if (self % fleck /= self % fleck) then
        self % eta   = ZERO
        self % fleck = 0.70414
      end if

    else
      call fatalError(Here, 'Calculation type invalid or not set')
    end if

  end subroutine setTimeStep

  !!
  !! Return number of energy groups
  !!
  !! Args:
  !!   None
  !!
  !! Errors:
  !!   None
  !!
  pure function nGroups(self) result(nG)
    class(baseMgIMCMaterial), intent(in)     :: self
    integer(shortInt)                        :: nG

    if(allocated(self % data)) then
      nG = size(self % data,2)
    else
      nG = 0
    end if

  end function nGroups

  !!
  !! Cast materialHandle pointer to baseMgIMCMaterial type pointer
  !!
  !! Args:
  !!   source [in]    -> source pointer of class materialHandle
  !!
  !! Result:
  !!   Null if source is not of baseMgIMCMaterial type
  !!   Target points to source if source is baseMgIMCMaterialtype
  !!
  pure function baseMgIMCMaterial_TptrCast(source) result(ptr)
    class(materialHandle), pointer, intent(in) :: source
    type(baseMgIMCMaterial), pointer           :: ptr

    select type(source)
      type is(baseMgIMCMaterial)
        ptr => source

      class default
        ptr => null()
    end select

  end function baseMgIMCMaterial_TptrCast

  !!
  !! Cast materialHandle pointer to baseMgIMCMaterial class pointer
  !!
  !! Args:
  !!   source [in]    -> source pointer of class materialHandle
  !!
  !! Result:
  !!   Null if source is not of baseMgIMCMaterial class
  !!   Target points to source if source is baseMgIMCMaterial class
  !!
  pure function baseMgIMCMaterial_CptrCast(source) result(ptr)
    class(materialHandle), pointer, intent(in) :: source
    class(baseMgIMCMaterial), pointer          :: ptr

    select type(source)
      class is(baseMgIMCMaterial)
        ptr => source

      class default
        ptr => null()
    end select

  end function baseMgIMCMaterial_CptrCast

  !!
  !! Update material properties at each time step
  !! First update energy using simple balance, then solve for temperature,
  !!  then update temperature-dependent properties
  !!
  !! Args:
  !!   tallyEnergy [in] -> Energy absorbed into material
  !!   printUpdate [in, optional] -> Bool, if true then will print updates to screen
  !!
  subroutine updateMat(self, tallyEnergy, printUpdate)
    class(baseMgIMCMaterial),intent(inout)  :: self
    real(defReal), intent(in)               :: tallyEnergy
    logical(defBool), intent(in), optional  :: printUpdate
    character(100), parameter               :: Here = "updateMat (baseMgIMCMaterial_class.f90)"

    select case (self % calcType)

      case(IMC)
        call self % updateMatIMC(tallyEnergy, printUpdate)

      case(ISMC)
        call self % updateMatISMC(tallyEnergy, printUpdate)

      case default
        call fatalError(Here, "Invalid calculation type")

    end select

  end subroutine updateMat

  !!
  !! Material update for IMC calculation
  !!
  subroutine updateMatIMC(self, tallyEnergy, printUpdate)
    class(baseMgIMCMaterial), intent(inout) :: self
    real(defReal), intent(in)               :: tallyEnergy
    logical(defBool), intent(in), optional  :: printUpdate
    real(defReal)                           :: beta
    character(100), parameter               :: Here = "updateMatIMC (baseMgIMCMaterial_class.f90)"

<<<<<<< HEAD
    ! Print current properties
    if (present(printUpdate)) then
      if (printUpdate .eqv. .True.) then
        print *, "  T_old =                         ", self % T
        print *, "  matEnergy at start of timestep =", self % matEnergy
        print *, "  emittedRad =                    ", self % getEmittedRad()
        print *, "  tallyEnergy =                   ", tallyEnergy
      end if
    end if
=======
    ! Return if no energy change
    if (self % getEmittedRad() == tallyEnergy) return
>>>>>>> 58ff981f

    ! Update material internal energy
    self % matEnergy  = self % matEnergy - self % getEmittedRad() + tallyEnergy
    self % energyDens = self % matEnergy / self % V

    ! Update material temperature
    self % T = self % tempFromEnergy()

    ! Update sigma
    call self % sigmaFromTemp()

    if( self % T < 0 ) then
     call fatalError(Here, "Temperature is negative")
    end if

    beta = 4 * radiationConstant * self % T**3 / poly_eval(self % cv, self % T)

    self % fleck = 1/(1+1*self % sigmaP*lightSpeed*beta*self % deltaT*self % alpha)

<<<<<<< HEAD
    write(10, '(8A)') numToChar(self % T)

    ! Print updated properties 
    if (present(printUpdate)) then
      if(printUpdate .eqv. .True.) then
        print *, "  matEnergy at end of timestep =  ", self % matEnergy
        print *, "  T_new =                         ", self % T
      end if
    end if

=======
>>>>>>> 58ff981f
  end subroutine updateMatIMC

  !!
  !! Material update for ISMC calculation
  !!
  subroutine updateMatISMC(self, tallyEnergy, printUpdate)
    class(baseMgIMCMaterial), intent(inout) :: self
    real(defReal), intent(in)               :: tallyEnergy
    real(defReal)                           :: beta, zeta
    logical(defBool), intent(in), optional  :: printUpdate

    ! Update material internal energy
    self % matEnergy  = tallyEnergy
    self % energyDens = self % matEnergy / self % V

    ! Update material temperature
    self % T = self % tempFromEnergy()

    ! Update sigma
    call self % sigmaFromTemp()

    ! Update ISMC equivalent of fleck factor
    beta = 4*radiationConstant * self % T**3 / poly_eval(self % cv, self % T)
    self % eta  =   radiationConstant * self % T**4 / self % energyDens
    zeta = beta - self % eta
    self % fleck = 1 / (1 + zeta*self % sigmaP*lightSpeed*self % deltaT)

    ! Deal with 0 temperature - needs more consideration for certain cv
    if (self % fleck /= self % fleck) then
      self % eta   = ZERO
      self % fleck = 0.70414
    end if

    ! Print updated properties 
    if (present(printUpdate)) then
      if(printUpdate .eqv. .True.) then
        print *, "  matEnergy at end of timestep =  ", self % matEnergy
        print *, "  T_new =                         ", self % T
      end if
    end if

    write(10, '(8A)') numToChar(self % T)

  end subroutine updateMatISMC

  !!
  !! Calculate the temperature of material from internal energy
  !!
  function tempFromEnergy(self) result(T)
    class(baseMgIMCMaterial), intent(inout) :: self
    real(defReal)                           :: T

<<<<<<< HEAD
    T = poly_solve(self % updateEqn, self % cv, self % T, self % energyDens)
=======
    energyDens = self % matEnergy / self % V

    if (energyDens == 0) then
      T = 0
    else
      T = poly_solve(self % updateEqn, self % cv, self % T, energyDens)
    end if
>>>>>>> 58ff981f

  end function tempFromEnergy

  !!
  !! Calculate sigma from current temp
  !!
  subroutine sigmaFromTemp(self)
    class(baseMgIMCMaterial), intent(inout) :: self

    self % sigmaP = poly_eval(self % planckEqn, self % T)

    self % data(CAPTURE_XS,:) = poly_eval(self % absEqn, self % T)
    self % data(IESCATTER_XS,:) = poly_eval(self % scattEqn, self % T)
    self % data(TOTAL_XS,:) = self % data(CAPTURE_XS,:) + self % data(IESCATTER_XS,:)
    self % data(PLANCK_XS,:) = poly_eval(self % planckEqn, self % T)

  end subroutine sigmaFromTemp


  !!
  !! Return the energy to be emitted during time step, E_r
  !!
  function getEmittedRad(self) result(emittedRad)
    class(baseMgIMCMaterial), intent(inout) :: self
    real(defReal)                           :: U_r, emittedRad

    U_r = radiationConstant * (self % T)**4

    emittedRad = lightSpeed * self % deltaT * self % sigmaP * self % fleck * U_r * self % V

  end function getEmittedRad

  !!
  !! Return the fleck factor of the material
  !!
  function getFleck(self) result(fleck)
    class(baseMgIMCMaterial),intent(in) :: self
    real(defReal)                       :: fleck

    fleck = self % fleck

  end function getFleck

  !!
  !! Return eta = aT**4/U_m
  !!
  !! Currently only used in transportOperatorIMC_class.f90 for ISMC calculations
  !!
  function getEta(self) result(eta)
    class(baseMgIMCMaterial),intent(in) :: self
    real(defReal)                       :: eta

    eta = self % eta

  end function getEta

  !!
  !! Get temperature of material
  !!
  function getTemp(self) result(T)
    class(baseMgIMCMaterial), intent(inout) :: self
    real(defReal)                           :: T

    T = self % T

  end function getTemp

  !!
  !! Return energy per unit volume of material
  !!
  function getEnergyDens(self) result(energyDens)
    class(baseMgIMCMaterial), intent(inout) :: self
    real(defReal)                           :: energyDens

    energyDens = poly_eval(self % updateEqn, self % T)

  end function getEnergyDens

  !!
  !! Set the calculation type to be used
  !!
  !! Current options:
  !!   IMC
  !!   ISMC
  !!
  !! Errors:
  !!   Unrecognised option
  !!
  subroutine setType(self, calcType)
    class(baseMgIMCMaterial), intent(inout) :: self
    integer(shortInt), intent(in)           :: calcType
    real(defReal)                           :: beta, zeta
    character(100), parameter               :: Here = 'setType (baseMgIMCMaterial_class.f90)'

    if(calcType /= IMC .and. calcType /= ISMC) call fatalError(Here, 'Invalid calculation type')

    self % calcType = calcType

  end subroutine setType

end module baseMgIMCMaterial_class<|MERGE_RESOLUTION|>--- conflicted
+++ resolved
@@ -378,7 +378,6 @@
     real(defReal)                           :: beta
     character(100), parameter               :: Here = "updateMatIMC (baseMgIMCMaterial_class.f90)"
 
-<<<<<<< HEAD
     ! Print current properties
     if (present(printUpdate)) then
       if (printUpdate .eqv. .True.) then
@@ -388,10 +387,9 @@
         print *, "  tallyEnergy =                   ", tallyEnergy
       end if
     end if
-=======
+
     ! Return if no energy change
     if (self % getEmittedRad() == tallyEnergy) return
->>>>>>> 58ff981f
 
     ! Update material internal energy
     self % matEnergy  = self % matEnergy - self % getEmittedRad() + tallyEnergy
@@ -410,9 +408,6 @@
     beta = 4 * radiationConstant * self % T**3 / poly_eval(self % cv, self % T)
 
     self % fleck = 1/(1+1*self % sigmaP*lightSpeed*beta*self % deltaT*self % alpha)
-
-<<<<<<< HEAD
-    write(10, '(8A)') numToChar(self % T)
 
     ! Print updated properties 
     if (present(printUpdate)) then
@@ -422,8 +417,6 @@
       end if
     end if
 
-=======
->>>>>>> 58ff981f
   end subroutine updateMatIMC
 
   !!
@@ -465,8 +458,6 @@
       end if
     end if
 
-    write(10, '(8A)') numToChar(self % T)
-
   end subroutine updateMatISMC
 
   !!
@@ -474,11 +465,8 @@
   !!
   function tempFromEnergy(self) result(T)
     class(baseMgIMCMaterial), intent(inout) :: self
-    real(defReal)                           :: T
-
-<<<<<<< HEAD
-    T = poly_solve(self % updateEqn, self % cv, self % T, self % energyDens)
-=======
+    real(defReal)                           :: T, energyDens
+
     energyDens = self % matEnergy / self % V
 
     if (energyDens == 0) then
@@ -486,7 +474,6 @@
     else
       T = poly_solve(self % updateEqn, self % cv, self % T, energyDens)
     end if
->>>>>>> 58ff981f
 
   end function tempFromEnergy
 
