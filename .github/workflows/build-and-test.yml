--- conflicted
+++ resolved
@@ -29,10 +29,7 @@
     runs-on: ubuntu-20.04
     container:
       image: mikolajkowalski/scone-test:gfortran12_pfu4
-<<<<<<< HEAD
       options: --env OMPI_ALLOW_RUN_AS_ROOT=1 --env OMPI_ALLOW_RUN_AS_ROOT_CONFIRM=1
-=======
->>>>>>> 4a282853
     steps:
       - uses: actions/checkout@v3
       - name: CompileAndTest
@@ -47,10 +44,7 @@
     runs-on: ubuntu-20.04
     container:
       image: mikolajkowalski/scone-test:gfortran12_pfu4
-<<<<<<< HEAD
       options: --env OMPI_ALLOW_RUN_AS_ROOT=1 --env OMPI_ALLOW_RUN_AS_ROOT_CONFIRM=1
-=======
->>>>>>> 4a282853
     steps:
       - uses: actions/checkout@v3
       - name: CompileAndTest
@@ -60,7 +54,6 @@
           cmake -DOPENMP=OFF ..
           make -j
           ctest --output-on-faliure
-<<<<<<< HEAD
           cd -
   build-and-test-no-mpi:
     runs-on: ubuntu-20.04
@@ -75,6 +68,4 @@
           cmake -DMPI=OFF ..
           make -j
           ctest --output-on-faliure
-=======
->>>>>>> 4a282853
           cd -