--- conflicted
+++ resolved
@@ -11,14 +11,9 @@
              ./statisticalTests_func.f90
              ./timer_mod.f90
              ./charLib_func.f90
-<<<<<<< HEAD
-             ./poly_func.f90 
              ./openmp_func.f90
              ./simulationTime_class.f90)
-=======
-             ./openmp_func.f90
              ./errors_mod.f90)
->>>>>>> 7a5c199d
 
 add_unit_tests( ./Tests/grid_test.f90
                 ./Tests/energyGrid_test.f90
@@ -27,5 +22,4 @@
                 ./Tests/hashFunctions_test.f90
                 ./Tests/timer_test.f90
                 ./Tests/conversions_test.f90
-                ./Tests/charLib_test.f90
-                ./Tests/poly_func_test.f90)+                ./Tests/charLib_test.f90)