# Add Source Files to the global list
add_sources( ./genericProcedures.f90
             ./numPrecision.f90
             ./endfConstants.f90
             ./universalVariables.f90
             ./hashFunctions_func.f90
             ./legendrePoly_func.f90
             ./vector_class.f90
             ./charTape_class.f90
             ./grid_class.f90
             ./energyGrid_class.f90
             ./statisticalTests_func.f90
             ./timer_mod.f90
             ./charLib_func.f90
<<<<<<< HEAD
             ./poly_func.f90) 
             
=======
             ./openmp_func.f90)

>>>>>>> 087b9568
add_unit_tests( ./Tests/grid_test.f90
                ./Tests/energyGrid_test.f90
                ./Tests/sort_test.f90
                ./Tests/statisticalTests_test.f90
                ./Tests/hashFunctions_test.f90
                ./Tests/timer_test.f90
                ./Tests/conversions_test.f90
<<<<<<< HEAD
                ./Tests/charLib_test.f90
                ./Tests/poly_func_test.f90)
 
=======
                ./Tests/charLib_test.f90)
>>>>>>> 087b9568
<|MERGE_RESOLUTION|>--- conflicted
+++ resolved
@@ -12,13 +12,9 @@
              ./statisticalTests_func.f90
              ./timer_mod.f90
              ./charLib_func.f90
-<<<<<<< HEAD
-             ./poly_func.f90) 
-             
-=======
+             ./poly_func.f90 
              ./openmp_func.f90)
 
->>>>>>> 087b9568
 add_unit_tests( ./Tests/grid_test.f90
                 ./Tests/energyGrid_test.f90
                 ./Tests/sort_test.f90
@@ -26,10 +22,5 @@
                 ./Tests/hashFunctions_test.f90
                 ./Tests/timer_test.f90
                 ./Tests/conversions_test.f90
-<<<<<<< HEAD
                 ./Tests/charLib_test.f90
-                ./Tests/poly_func_test.f90)
- 
-=======
-                ./Tests/charLib_test.f90)
->>>>>>> 087b9568
+                ./Tests/poly_func_test.f90)