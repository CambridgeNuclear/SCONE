module universalVariables

  use numPrecision

  implicit none

  ! *** DON't CHANGE THIS. HARDCODED IS FINE
  ! CHANGE THIS: NUMBER MUST BE CALCULATED DURING INITIAL GEOMETRY PROCESSING
  ! Problematic for separating modules!
  integer(shortInt), parameter, public :: HARDCODED_MAX_NEST = 8
  integer(shortInt), parameter, public :: MAX_OUTGOING_PARTICLES = 5

  ! CHANGE THIS: NUMBER WILL DEPEND ON SYSTEM ARCHITECTURE
  ! WILL AFFECT PARALLEL SCALING
  integer(shortInt), parameter, public :: array_pad = 64

  ! Display information
  integer(shortInt), parameter, public :: MAX_COL = 70 ! Maximum number of columns in console display

  ! Define variables which are important for tracking neutrons in the geometry
  real(defReal), parameter, public :: INFINITY    = 2.0_defReal**63, &
                                      surface_tol = 1.0e-12_defReal, & ! Tol. on closeness to surface
                                      SURF_TOL    = 1.0E-12_defReal, &
                                      INF         = 2.0_defReal**63, &
                                      NUDGE       = 1.0e-8_defReal     ! Distance to poke neutrons across boundaries for surface tracking

  ! Flags for different possible events in movement in geometry
  integer(shortInt), parameter, public :: COLL_EV = 1, &
                                          BOUNDARY_EV = 2, &
                                          CROSS_EV = 3, &
                                          LOST_EV  = 4, &
                                          FIELD_EV = 5

  ! Create definitions for readability when dealing with positions relative to surfaces
  logical(defBool), parameter, public :: behind = .FALSE., &
                                         infront = .TRUE., &
                                         outside = .FALSE., &
                                         inside = .TRUE.

  ! Special material Indexes
  ! NOTE: All material indices MUST BE NON-NEGATIVE!
  integer(shortInt), parameter :: OUTSIDE_MAT = 0 ,&
                                  VOID_MAT    = huge(OUTSIDE_MAT), &
                                  UNDEF_MAT   = VOID_MAT - 1, &
                                  OVERLAP_MAT = VOID_MAT - 2


  ! Define integers for each fill type that a cell may have
  integer(shortInt), parameter :: OUTSIDE_FILL = 0,  &
                                  materialFill = 1, &
                                  universeFill = 2, &
                                  latticeFill  = 3 
                          
  ! Define integers for boundary condition types
  integer(shortInt), parameter :: VACUUM_BC     = 0, &
                                  REFLECTIVE_BC = 1, &
                                  PERIODIC_BC   = 2

  ! Integer indexes of cardinal directions
  integer(shortInt), parameter :: X_AXIS = 1 ,&
                                  Y_AXIS = 2 ,&
                                  Z_AXIS = 3

  ! Particle Type Enumeration
  integer(shortInt), parameter :: P_NEUTRON_CE = 1, &
                                  P_NEUTRON_MG = 2

  ! Search error codes
  integer(shortInt), parameter :: valueOutsideArray = -1, &
                                  tooManyIter       = -2, &
                                  targetNotFound    = -3, &
                                  NOT_FOUND         = -3, &
                                  REJECTED          = -4

  ! Integer indexes for type of tracking cross section requested
  integer(shortInt), parameter :: MATERIAL_XS = 1, &
                                  MAJORANT_XS = 2, &
                                  TRACKING_XS = 3
  
  ! Unit conversion
  real(defReal), parameter :: joulesPerMeV = 1.60218e-13  ,&   ! Convert MeV to J
                              shakesPerS   = 1.0e-8            ! Convert shakes to s

  ! Physical constants
  ! Neutron mass and speed of light in vacuum from from https://physics.nist.gov/cuu/Constants/index.html
  real(defReal), parameter :: neutronMass = 939.56542194_defReal,  & ! Neutron mass in MeV (m*c^2)
                              lightSpeed  = 2.99792458e10_defReal, & ! Light speed in cm/s
                              kBoltzmann  = 1.380649e-23_defReal,  & ! Bolztmann constant in J/K
                              energyPerFission = 200.0_defReal, &    ! MeV
                              kBoltzmannMeV = kBoltzmann / joulesPerMeV

<<<<<<< HEAD
=======
  ! Unit conversion
  real(defReal), parameter :: joulesPerMeV = 1.60218e-13  ,&   ! Convert MeV to J
                              shakesPerS   = 1.0e+8            ! Convert shakes to s
>>>>>>> 2d14326b

  ! Global name variables used to define specific geometry or field types
  character(nameLen), parameter :: nameUFS  = 'uniFissSites'
  character(nameLen), parameter :: nameWW   = 'WeightWindows'

end module universalVariables<|MERGE_RESOLUTION|>--- conflicted
+++ resolved
@@ -79,7 +79,7 @@
   
   ! Unit conversion
   real(defReal), parameter :: joulesPerMeV = 1.60218e-13  ,&   ! Convert MeV to J
-                              shakesPerS   = 1.0e-8            ! Convert shakes to s
+                              shakesPerS   = 1.0e+8            ! Convert shakes to s
 
   ! Physical constants
   ! Neutron mass and speed of light in vacuum from from https://physics.nist.gov/cuu/Constants/index.html
@@ -89,13 +89,6 @@
                               energyPerFission = 200.0_defReal, &    ! MeV
                               kBoltzmannMeV = kBoltzmann / joulesPerMeV
 
-<<<<<<< HEAD
-=======
-  ! Unit conversion
-  real(defReal), parameter :: joulesPerMeV = 1.60218e-13  ,&   ! Convert MeV to J
-                              shakesPerS   = 1.0e+8            ! Convert shakes to s
->>>>>>> 2d14326b
-
   ! Global name variables used to define specific geometry or field types
   character(nameLen), parameter :: nameUFS  = 'uniFissSites'
   character(nameLen), parameter :: nameWW   = 'WeightWindows'
