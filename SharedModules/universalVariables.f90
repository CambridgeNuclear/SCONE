module universalVariables

  use numPrecision

  implicit none

  ! *** DON't CHANGE THIS. HARDCODED IS FINE
  ! CHANGE THIS: NUMBER MUST BE CALCULATED DURING INITIAL GEOMETRY PROCESSING
  ! Problematic for separating modules!
  integer(shortInt), parameter, public :: HARDCODED_MAX_NEST = 5
  integer(shortInt), parameter, public :: MAX_OUTGOING_PARTICLES = 5

  ! Display information
  integer(shortInt), parameter, public :: MAX_COL = 70 ! Maximum number of columns in console display

  ! Define variables which are important for tracking neutrons in the geometry
  real(defReal), parameter, public :: INFINITY    = 2.0_defReal**63, &
                                      surface_tol = 1.0e-12_defReal, & ! Tol. on closeness to surface
                                      SURF_TOL    = 1.0E-12_defReal, &
                                      INF         = 2.0_defReal**63, &
                                      NUDGE       = 1.0e-8_defReal     ! Distance to poke neutrons across boundaries for surface tracking

  ! Flags for different possible events in movement in geometry
  integer(shortINt), parameter, public :: COLL_EV = 1, &
                                          BOUNDARY_EV = 2, &
                                          CROSS_EV = 3, &
                                          LOST_EV  = 4 

  ! Create definitions for readability when dealing with positions relative to surfaces
  logical(defBool), parameter, public :: behind = .FALSE., &
                                         infront = .TRUE., &
                                         outside = .FALSE., &
                                         inside = .TRUE.

  ! Special material Indexes
  ! NOTE: All material indices MUST BE NON-NEGATIVE!
  integer(shortInt), parameter :: OUTSIDE_MAT = 0 ,&
                                  VOID_MAT    = huge(OUTSIDE_MAT), &
                                  UNDEF_MAT   = VOID_MAT - 1


  ! Define integers for each fill type that a cell may have
  integer(shortInt), parameter :: OUTSIDE_FILL = 0,  &
                                  materialFill = 1, &
                                  universeFill = 2, &
                                  latticeFill  = 3

  ! Define integers for boundary condition types
  integer(shortInt), parameter :: VACUUM_BC     = 0, &
                                  REFLECTIVE_BC = 1, &
                                  PERIODIC_BC   = 2

  ! Integer indexes of cardinal directions
  integer(shortInt), parameter :: X_AXIS = 1 ,&
                                  Y_AXIS = 2 ,&
                                  Z_AXIS = 3

  ! Particle Type Enumeration
<<<<<<< HEAD
  integer(shortInt), parameter :: P_NEUTRON_CE  = 1, &
                                  P_NEUTRON_MG  = 2, &
                                  P_PHOTON_MG   = 3, &
                                  P_MATERIAL_MG = 4
=======
  integer(shortInt), parameter :: P_NEUTRON_CE = 1, &
                                  P_NEUTRON_MG = 2, &
                                  P_PHOTON_CE  = 3, &
                                  P_PHOTON_MG  = 4
>>>>>>> 4ccf587a

  ! IMC Calculation Type
  integer(shortInt), parameter :: IMC = 1, &
                                  ISMC = 2

  ! Search error codes
  integer(shortInt), parameter :: valueOutsideArray = -1,&
                                  tooManyIter       = -2,&
                                  targetNotFound    = -3, &
                                  NOT_FOUND         = -3

  ! Physical constants
  real(defReal), parameter :: neutronMass = 939.5654133_defReal, &   ! Neutron mass in MeV/c^2
                              lightSpeed  = 2.99792458e10_defReal, & ! Light speed in cm/s
                              energyPerFission = 200.0_defReal, &    ! MeV
                              radiationConstant = 0.01372_defReal, &    ! GJ/(cm^3 keV^4)
                              planckConst = 6.62607015e-30_defReal, &   ! cm^2 kg/s
                              boltzmannConst = 1.380649e-19_defReal     ! cm^2 kg s^-2 K^-1

  ! Unit conversion
  real(defReal), parameter :: joulesPerMeV = 1.60218e-13     ! Convert MeV to J

end module universalVariables
<|MERGE_RESOLUTION|>--- conflicted
+++ resolved
@@ -1,92 +1,86 @@
-module universalVariables
-
-  use numPrecision
-
-  implicit none
-
-  ! *** DON't CHANGE THIS. HARDCODED IS FINE
-  ! CHANGE THIS: NUMBER MUST BE CALCULATED DURING INITIAL GEOMETRY PROCESSING
-  ! Problematic for separating modules!
-  integer(shortInt), parameter, public :: HARDCODED_MAX_NEST = 5
-  integer(shortInt), parameter, public :: MAX_OUTGOING_PARTICLES = 5
-
-  ! Display information
-  integer(shortInt), parameter, public :: MAX_COL = 70 ! Maximum number of columns in console display
-
-  ! Define variables which are important for tracking neutrons in the geometry
-  real(defReal), parameter, public :: INFINITY    = 2.0_defReal**63, &
-                                      surface_tol = 1.0e-12_defReal, & ! Tol. on closeness to surface
-                                      SURF_TOL    = 1.0E-12_defReal, &
-                                      INF         = 2.0_defReal**63, &
-                                      NUDGE       = 1.0e-8_defReal     ! Distance to poke neutrons across boundaries for surface tracking
-
-  ! Flags for different possible events in movement in geometry
-  integer(shortINt), parameter, public :: COLL_EV = 1, &
-                                          BOUNDARY_EV = 2, &
-                                          CROSS_EV = 3, &
-                                          LOST_EV  = 4 
-
-  ! Create definitions for readability when dealing with positions relative to surfaces
-  logical(defBool), parameter, public :: behind = .FALSE., &
-                                         infront = .TRUE., &
-                                         outside = .FALSE., &
-                                         inside = .TRUE.
-
-  ! Special material Indexes
-  ! NOTE: All material indices MUST BE NON-NEGATIVE!
-  integer(shortInt), parameter :: OUTSIDE_MAT = 0 ,&
-                                  VOID_MAT    = huge(OUTSIDE_MAT), &
-                                  UNDEF_MAT   = VOID_MAT - 1
-
-
-  ! Define integers for each fill type that a cell may have
-  integer(shortInt), parameter :: OUTSIDE_FILL = 0,  &
-                                  materialFill = 1, &
-                                  universeFill = 2, &
-                                  latticeFill  = 3
-
-  ! Define integers for boundary condition types
-  integer(shortInt), parameter :: VACUUM_BC     = 0, &
-                                  REFLECTIVE_BC = 1, &
-                                  PERIODIC_BC   = 2
-
-  ! Integer indexes of cardinal directions
-  integer(shortInt), parameter :: X_AXIS = 1 ,&
-                                  Y_AXIS = 2 ,&
-                                  Z_AXIS = 3
-
-  ! Particle Type Enumeration
-<<<<<<< HEAD
-  integer(shortInt), parameter :: P_NEUTRON_CE  = 1, &
-                                  P_NEUTRON_MG  = 2, &
-                                  P_PHOTON_MG   = 3, &
-                                  P_MATERIAL_MG = 4
-=======
-  integer(shortInt), parameter :: P_NEUTRON_CE = 1, &
-                                  P_NEUTRON_MG = 2, &
-                                  P_PHOTON_CE  = 3, &
-                                  P_PHOTON_MG  = 4
->>>>>>> 4ccf587a
-
-  ! IMC Calculation Type
-  integer(shortInt), parameter :: IMC = 1, &
-                                  ISMC = 2
-
-  ! Search error codes
-  integer(shortInt), parameter :: valueOutsideArray = -1,&
-                                  tooManyIter       = -2,&
-                                  targetNotFound    = -3, &
-                                  NOT_FOUND         = -3
-
-  ! Physical constants
-  real(defReal), parameter :: neutronMass = 939.5654133_defReal, &   ! Neutron mass in MeV/c^2
-                              lightSpeed  = 2.99792458e10_defReal, & ! Light speed in cm/s
-                              energyPerFission = 200.0_defReal, &    ! MeV
-                              radiationConstant = 0.01372_defReal, &    ! GJ/(cm^3 keV^4)
-                              planckConst = 6.62607015e-30_defReal, &   ! cm^2 kg/s
-                              boltzmannConst = 1.380649e-19_defReal     ! cm^2 kg s^-2 K^-1
-
-  ! Unit conversion
-  real(defReal), parameter :: joulesPerMeV = 1.60218e-13     ! Convert MeV to J
-
-end module universalVariables
+module universalVariables
+
+  use numPrecision
+
+  implicit none
+
+  ! *** DON't CHANGE THIS. HARDCODED IS FINE
+  ! CHANGE THIS: NUMBER MUST BE CALCULATED DURING INITIAL GEOMETRY PROCESSING
+  ! Problematic for separating modules!
+  integer(shortInt), parameter, public :: HARDCODED_MAX_NEST = 5
+  integer(shortInt), parameter, public :: MAX_OUTGOING_PARTICLES = 5
+
+  ! Display information
+  integer(shortInt), parameter, public :: MAX_COL = 70 ! Maximum number of columns in console display
+
+  ! Define variables which are important for tracking neutrons in the geometry
+  real(defReal), parameter, public :: INFINITY    = 2.0_defReal**63, &
+                                      surface_tol = 1.0e-12_defReal, & ! Tol. on closeness to surface
+                                      SURF_TOL    = 1.0E-12_defReal, &
+                                      INF         = 2.0_defReal**63, &
+                                      NUDGE       = 1.0e-8_defReal     ! Distance to poke neutrons across boundaries for surface tracking
+
+  ! Flags for different possible events in movement in geometry
+  integer(shortINt), parameter, public :: COLL_EV = 1, &
+                                          BOUNDARY_EV = 2, &
+                                          CROSS_EV = 3, &
+                                          LOST_EV  = 4 
+
+  ! Create definitions for readability when dealing with positions relative to surfaces
+  logical(defBool), parameter, public :: behind = .FALSE., &
+                                         infront = .TRUE., &
+                                         outside = .FALSE., &
+                                         inside = .TRUE.
+
+  ! Special material Indexes
+  ! NOTE: All material indices MUST BE NON-NEGATIVE!
+  integer(shortInt), parameter :: OUTSIDE_MAT = 0 ,&
+                                  VOID_MAT    = huge(OUTSIDE_MAT), &
+                                  UNDEF_MAT   = VOID_MAT - 1
+
+
+  ! Define integers for each fill type that a cell may have
+  integer(shortInt), parameter :: OUTSIDE_FILL = 0,  &
+                                  materialFill = 1, &
+                                  universeFill = 2, &
+                                  latticeFill  = 3
+
+  ! Define integers for boundary condition types
+  integer(shortInt), parameter :: VACUUM_BC     = 0, &
+                                  REFLECTIVE_BC = 1, &
+                                  PERIODIC_BC   = 2
+
+  ! Integer indexes of cardinal directions
+  integer(shortInt), parameter :: X_AXIS = 1 ,&
+                                  Y_AXIS = 2 ,&
+                                  Z_AXIS = 3
+
+  ! Particle Type Enumeration
+  integer(shortInt), parameter :: P_NEUTRON_CE  = 1, &
+                                  P_NEUTRON_MG  = 2, &
+                                  P_PHOTON_CE   = 3, &
+                                  P_PHOTON_MG   = 4, &
+                                  P_MATERIAL_MG = 5
+
+  ! IMC Calculation Type
+  integer(shortInt), parameter :: IMC = 1, &
+                                  ISMC = 2
+
+  ! Search error codes
+  integer(shortInt), parameter :: valueOutsideArray = -1,&
+                                  tooManyIter       = -2,&
+                                  targetNotFound    = -3, &
+                                  NOT_FOUND         = -3
+
+  ! Physical constants
+  real(defReal), parameter :: neutronMass = 939.5654133_defReal, &   ! Neutron mass in MeV/c^2
+                              lightSpeed  = 2.99792458e10_defReal, & ! Light speed in cm/s
+                              energyPerFission = 200.0_defReal, &    ! MeV
+                              radiationConstant = 0.01372_defReal, &    ! GJ/(cm^3 keV^4)
+                              planckConst = 6.62607015e-30_defReal, &   ! cm^2 kg/s
+                              boltzmannConst = 1.380649e-19_defReal     ! cm^2 kg s^-2 K^-1
+
+  ! Unit conversion
+  real(defReal), parameter :: joulesPerMeV = 1.60218e-13     ! Convert MeV to J
+
+end module universalVariables