module genericProcedures
  use numPrecision
  use errors_mod, only: fatalError
  use endfConstants
  use universalVariables

  implicit none

  interface swap
    module procedure swap_shortInt
    module procedure swap_defReal
    module procedure swap_char_nameLen
    module procedure swap_defReal_defReal
  end interface

  interface quickSort
    module procedure quickSort_shortInt
    module procedure quickSort_defReal
    module procedure quickSort_defReal_defReal
  end interface

  interface hasDuplicates
    module procedure hasDuplicates_shortInt
    module procedure hasDuplicates_defReal
  end interface

  interface hasDuplicatesSorted
    module procedure hasDuplicatesSorted_defReal
  end interface

  interface removeDuplicates
    module procedure removeDuplicates_Char
    module procedure removeDuplicates_shortInt
    module procedure removeDuplicates_Real
  end interface removeDuplicates

  interface removeDuplicatesSorted
    module procedure removeDuplicatesSorted_Real
  end interface removeDuplicatesSorted

  interface linFind
    module procedure linFind_Char
    module procedure linFind_defReal
    module procedure linFind_defReal_withTOL
    module procedure linFind_shortInt
  end interface

  interface findDuplicates
    module procedure findDuplicates_Char
  end interface

  interface findDuplicatesSorted
    module procedure findDuplicatesSorted_Real
  end interface

  interface binarySearch
    module procedure binaryFloorIdxClosed_Real
  end interface

  interface linearSearchFloor
    module procedure linearFloorIdxClosed_shortInt
    module procedure linearFloorIdxClosed_Real
  end interface

  interface linearSearchCeil
    module procedure linearCeilingIdxOpen_shortInt
  end interface

  interface endfInterpolate
    module procedure RealReal_endf_interpolate
  end interface

  interface interpolate
    module procedure RealReal_linlin_elemental_interpolate
  end interface

  interface isSorted
    module procedure isSorted_defReal
    module procedure isSorted_shortInt
  end interface

  interface isDescending
    module procedure isDescending_defReal
    module procedure isDescending_shortInt
  end interface

  interface numToChar
    module procedure numToChar_shortInt
    module procedure numToChar_longInt
    module procedure numToChar_defReal
    module procedure numToChar_shortIntArray
    module procedure numToChar_defRealArray
  end interface

  interface concatenate
    module procedure concatenateArrays_Real
  end interface

  contains


  !!
  !! Binary search for the largest smaller-or-equal element in the array
  !!
  !! Finds a location of a value in a sorted array by a binary search. Returns index of the
  !! "floor" of the bin in which value lies
  !!
  !! Args:
  !!   array [in] -> Sorted array of reals. Must be in increasing order (a_i <= a_j for j > i)
  !!   value [in] -> Value, which location is to be found.
  !!
  !! Returns:
  !!   Index of the "floor" in the array for the value.
  !!   -> if value == a(N) returns N-1
  !!   -> if value == a(1) returns 1
  !!
  !! Errors:
  !!   idx == valueOutideArray if value < a(1) .or. value > a(N)
  !!   idx == tooManyIter if search fails to terminate
  !!
  pure function binaryFloorIdxClosed_Real(array, value) result(idx)
    real(defReal),dimension(:),intent(in) :: array
    real(defReal),intent(in)              :: value
    integer(shortInt)                     :: idx
    integer(shortInt)                     :: bottom, top, i

    ! Find Top and Bottom Index Array
    bottom = 1
    top = size(array)

    ! Check if the element is in array bounds
    if ( value < array(bottom) .or. value >array(top)) then
      idx = valueOutsideArray
      return
    end if

    do i = 1,70
      !Calculate mid point
      idx = (top + bottom)/2

      ! Termination condition
      if (bottom == idx) return

      ! Binary Step
      if (array(idx) <= value ) then
        bottom = idx
      else
        top = idx
      end if
    end do

    ! Failed to end in 70 steps
    idx = tooManyIter

  end function binaryFloorIdxClosed_Real

  !!
  !! Linear search for the largest smaller-or-equal element in the array
  !!
  !! Finds a location of a value in a sorted array. Returns index of the
  !! "floor" of the bin in which value lies
  !!
  !! Args:
  !!   array [in] -> Sorted array of reals. Must be in increasing order (a_i <= a_j for j > i).
  !!   value [in] -> Value, which location is to be found.
  !!
  !! Result:
  !!   Index of the "floor" in the array for the value.
  !!   -> if value == a(N) returns N-1
  !!   -> if value == a(1) returns 1
  !!
  !! Errors:
  !!   idx == valueOutideArray if value < a(1) .or. value > a(N)
  !!
  pure function linearFloorIdxClosed_Real(array,value) result (idx)
    real(defReal),dimension(:),intent(in) :: array
    real(defReal),intent(in)              :: value
    integer(shortInt)                     :: idx

    if (value > array(size(array)) .or. value < array(1)) then
      idx = valueOutsideArray
      return
    end if

    do idx = size(array)-1,1,-1
      if( array(idx) <= value) return
    end do

  end function linearFloorIdxClosed_Real

  !!
  !! Linear search for the largest smaller-or-equal element in the array of integers
  !!
  !! Finds a location of a value in a sorted array. Returns index of the
  !! "floor" of the bin in which value lies
  !!
  !! Args:
  !!   array [in] -> Sorted array of shortInts. Must be in increasing order (a_i <= a_j for j > i).
  !!   value [in] -> Value, which location is to be found.
  !!
  !! Result:
  !!   Index of the "floor" in the array for the value.
  !!   -> if value == a(N) returns N-1
  !!   -> if value == a(1) returns 1
  !!
  !! Errors:
  !!   idx == valueOutideArray if value < a(1) .or. value > a(N)
  !!
  function linearFloorIdxClosed_shortInt(array,value) result(idx)
    integer(shortInt),dimension(:),intent(in) :: Array
    integer(shortInt),intent(in)              :: Value
    integer(shortInt)                         :: idx
    character(100),parameter                  :: Here='linearFloorIdxClosed_shortInt (genericProcedures.f90)'

    ! Check if the value is above the bounds of an array
    if ( Value >= array(size(array))) call fatalError(Here,'Value is above upper bound of the array')

    do idx=size(array),1,-1
      if ( array(idx) <= value ) return
    end do

    call fatalError(Here,'Value is below lower bound of the array')

  end function linearFloorIdxClosed_shortInt

  !!
  !! Linear search for the smallest larger-or-equal element in an array of integers
  !!
  !! Finds a location of a value in a sorted array. Returns index of the
  !! "ceiling" of the bin in which the value lies
  !!
  !! Search is "open" below the array i.e. for value <= a(1) returns 1.
  !!
  !! Args:
  !!   array [in] -> Sorted array of shortInts. Must be in increasing order (a_i <= a_j for j > i).
  !!   value [in] -> Value, which location is to be found.
  !!
  !! Result:
  !!   Index of the "ceiling" in the array.
  !!   If value <= a(a) returns 1.
  !!
  !! Errors:
  !!   idx == valueOutideArray if value > a(N)
  !!
  pure function linearCeilingIdxOpen_shortInt(array,value) result(idx)
    integer(shortInt),dimension(:),intent(in) :: Array
    integer(shortInt),intent(in)              :: Value
    integer(shortInt)                         :: idx
    character(100),parameter                  :: Here='linearCeilingIdxOpen_shortInt (genericProcedures.f90)'

    do idx=1,size(array)
      if ( array(idx) >= value ) return
    end do

    ! Value is larger than the upper bound of the array
    idx = valueOutsideArray

  end function linearCeilingIdxOpen_shortInt

  !!
  !! Subroutine that checks whether there was an error during search and returns approperiate
  !! message.
  !!
  !! TODO: IT IS POINTLESS AND WILL BE REMOVED.
  !! ERROR HANDLING FOR SEARCHES SHOULD BE DONE BY CLIENT
  !!
  !! Although it can be replaced by ERROR_CODE -> ERROR_MESSAGE translation function to
  !! give nice strings instead of raw integers in the error messages...
  !!
  subroutine searchError(idx,Here)
    integer(shortInt),intent(in)  :: idx
    character(*),intent(in)       :: Here

    if (idx < 0) then
      select case (idx)
        case (valueOutsideArray)
          call fatalError(Here,'The requested value was outide the array bounds')

        case (tooManyIter)
          call fatalError(Here,'Search did not terminate in hardcoded number of iterations')

        case (targetNotFound)
          call fatalError(Here,'Search failed to find target in the array')

        case default
          call fatalError(Here,'Search returned unknown error flag (negative index)')

      end select
    end if
  end subroutine searchError

  !!
  !! Open "File" for reading under with "unitNum" reference
  !!
  subroutine openToRead(unitNum,File)
    integer(shortInt), intent(in)  :: unitNum
    character(*), intent(in)       :: File
    integer(shortInt)              :: errorStat
    character(99)                  :: errorMsg

        open ( unit   = unitNum,   &
               file   = File,      &
               status = "old",     &
               action = "read",    &
               iostat = errorStat, &
               iomsg  = errorMsg)

        if (errorStat > 0) call fatalError('openToRead subroutine (genericProcedures.f90)', &
                                           errorMsg )
  end subroutine openToRead


  !!
  !! Removes duplicates from an unsorted intArray
  !! Does not preserve the order
  !!
  pure function removeDuplicates_shortInt(intArray) result(out)
    integer(shortInt), dimension(:), intent(in) :: intArray
    integer(shortInt), dimension(:),allocatable :: out
    integer(shortInt),dimension(size(intArray)) :: array
    integer(shortInt)                           :: i, j, N, test, idx

    N = size(intArray)

    ! If provided array is of size 0, return size 0 array
    if (N == 0 ) then
      allocate(out(0))
      return
    end if

    array(1) = intArray(1)    ! Copy first element
    j = 2                     ! Set new empty index
    do i=2,N
      test = intArray(i)
      idx = linFind(intArray(1:i-1),test)  ! Check if element is present before i in the array
      if  (idx == targetNotFound ) then    ! If it isn't copy it to array without duplicates
        array(j) = test
        j = j + 1

      end if
    end do

    out = array(1:j-1)  ! Allocate output

  end function removeDuplicates_shortInt

  !!
  !! Removes duplicates from an unsorted realArray
  !! Does not preserve the order
  !!
  function removeDuplicates_Real(realArray) result(out)
    real(defReal), dimension(:), intent(in)   :: realArray
    real(defReal), dimension(:),allocatable   :: out
    real(defReal), dimension(size(realArray)) :: array
    real(defReal)                             :: test
    integer(shortInt)                         :: i, j, N

    N = size(realArray)

    ! If provided array is of size 0, return size 0 array
    if (N == 0 ) then
      allocate(out(0))
      return
    end if

    array(1) = realArray(1)    ! Copy first element
    j = 2                     ! Set new empty index
    do i=2,N
      test = realArray(i)
       if (any(array(1:j-1) == test)) cycle   ! Skip cycle if a duplicate is found
        array(j) = test
        j = j + 1
    end do

    out = array(1:j-1)  ! Allocate output

  end function removeDuplicates_Real

  !!
  !! Function that removes duplicates from input character array. It returns array of equal or
  !! smaller size. Unfortunatly Fortran requires output character to have specified length. Length
  !! of 100 is hardcoded at the moment. Function returns fatal error if input characters are of
  !! length greater then 100
  !!
  function removeDuplicates_Char(charArray) result(out)
    character(nameLen),dimension(:),intent(in)   :: charArray
    character(nameLen),dimension(:),allocatable  :: out
    logical(defBool),dimension(:),allocatable    :: unique
    integer(shortInt)                            :: i,j

    if (len(charArray) > len(out)) call fatalError('removeDuplicates_Char (genericProcedures.f90)',&
                                                   'Maximum length of input character is 100 ')
    if (size(charArray) == 1) then
      out = charArray
    else
      allocate(unique(size(charArray)))
      unique = .true.
      ! For every element search if it matches any previous element. Change uniqe to false if it is
      ! repeted.
        do i = 1,size(charArray)
          search: &
          do j = 1, i-1
            if( trim(charArray(i)) == trim(charArray(j)) ) then
              unique(i) = .false.
              exit search
            end if
          end do search
        end do
        ! Select elements from charArray for which unique == .true.
        out = pack(charArray, unique)
    end if
  end function removeDuplicates_Char

  !!
  !! Removes duplicates from a sorted realArray
  !! Preserves the order
  !!
  function removeDuplicatesSorted_Real(realArray) result(out)
    real(defReal), dimension(:), intent(in)   :: realArray
    real(defReal), dimension(:),allocatable   :: out
    real(defReal), dimension(size(realArray)) :: array
    real(defReal)                             :: test
    integer(shortInt)                         :: i, j, N

    N = size(realArray)

    ! If provided array is of size 0, return size 0 array
    if (N == 0 ) then
      allocate(out(0))
      return
    end if

    array(1) = realArray(1)    ! Copy first element
    j = 2                     ! Set new empty index
    do i=2,N
      test = realArray(i)
       if (array(j-1) == test) cycle   ! Skip cycle if a duplicate is found
        array(j) = test
        j = j + 1
    end do

    out = array(1:j-1)  ! Allocate output

  end function removeDuplicatesSorted_Real

  !!
  !! Find duplicates from a sorted realArray
  !! Returns an array with the index of the repeated element
  !!
  function findDuplicatesSorted_Real(realArray) result(out)
    real(defReal), dimension(:), intent(in)       :: realArray
    integer(shortInt), dimension(:),allocatable   :: out
    integer(shortInt), dimension(size(realArray)) :: array
    real(defReal)                                 :: test
    integer(shortInt)                             :: i, j, N

    N = size(realArray)

    ! If provided array is of size 0, return size 0 array
    if (N == 0 ) then
      allocate(out(0))
      return
    end if

    j = 1                    ! Set new empty index
    do i=2,N
      test = realArray(i)
       if (realArray(i-1) /= test) cycle   ! Skip cycle if a duplicate is not found
        array(j) = i
        j = j + 1
    end do

    out = array(1:j-1)  ! Allocate output

  end function findDuplicatesSorted_Real

  !!
  !! Function that finds duplicates in array of characters. Returns array that contains repeted
  !! element. Unfortunatly Fortran requires output character to have specified length. Length
  !! of 100 is hardcoded at the moment. Function returns fatal error if input characters are of
  !! length greater then 100
  !!
  function findDuplicates_Char(charArray) result(out)
    character(nameLen),dimension(:),intent(in)  :: charArray
    character(nameLen),dimension(:),allocatable :: out
    logical(defBool),dimension(:),allocatable   :: unique
    integer(shortInt)                           :: i,j

    if (len(charArray) > len(out)) call fatalError('removeDuplicates_Char (genericProcedures.f90)',&
                                                   'Maximum length of input character is 100 ')
    if (size(charArray) == 1) then
      out = charArray
    else
      allocate(unique(size(charArray)))
      unique = .true.
      ! For every element search if it matches any previous element. Change uniqe to false if it is
      ! repeted.
        do i = 1,size(charArray)
          search: &
          do j = 1, i-1
            if( trim(charArray(i)) == trim(charArray(j)) ) then
              unique(i) = .false.
              exit search
            end if
          end do search
        end do
        ! Select elements from charArray for which unique == .true.
        out = pack(charArray, .not.unique)
        out = removeDuplicates(out)
    end if
  end function findDuplicates_Char

  !!
  !! Searches linearly for the occurance of target in charArray. Removes left blanks.
  !! Following Errors can occur:
  !! targetNotFound -> target is not present in the array
  !!
  function linFind_Char(charArray,target) result(idx)
    character(*),dimension(:),intent(in) :: charArray
    character(*),intent(in)              :: target
    integer(shortInt)                    :: idx

    do idx=1,size(charArray)
     ! if( trim(charArray(idx)) == trim(target) ) return
      if( adjustl(charArray(idx)) == adjustl(target)) return
    end do
    idx = targetNotFound

  end function linFind_Char

  !!
  !! Searches linearly for the occurance of target in defRealArray. Following Errors can occur
  !! valueOutsideArray -> target is not present in the array
  !!
  function linFind_defReal(defRealArray,target) result (idx)
    real(defReal), dimension(:), intent(in)  :: defRealArray
    real(defReal), intent(in)                :: target
    integer(shortInt)                        :: idx

    do idx=1,size(defRealArray)
      if (defRealArray(idx) == target) return
    end do
    idx = targetNotFound

  end function linFind_defReal

  !!
  !! Searches linearly for the occurance of target in defRealArray.
  !!
  !! Uses relative tolerance of TOL
  !!
  !! Args:
  !!   defRealArray [in] -> array to search
  !!   target [in]       -> traget to search for
  !!   tol [in]          -> relative tolerance (+ve)
  !!
  function linFind_defReal_withTOL(defRealArray, target, tol) result (idx)
    real(defReal), dimension(:), intent(in)  :: defRealArray
    real(defReal), intent(in)                :: target
    real(defReal), intent(in)                :: tol
    integer(shortInt)                        :: idx
    real(defReal)                            :: inv_T

    inv_T = ONE/target

    do idx=1,size(defRealArray)
      if (abs(defRealArray(idx) * inv_T - ONE) < tol) return
    end do
    idx = targetNotFound
  end function linFind_defReal_withTOL

  !!
  !! Searches linearly for the occurance of target in shortIntArray. Following Errors can occur
  !! valueOutsideArray -> target is not present in the array
  !!
  pure function linFind_shortInt(shortIntArray,target) result (idx)
    integer(shortInt), dimension(:), intent(in)  :: shortIntArray
    integer(shortInt), intent(in)                :: target
    integer(shortInt)                            :: idx

    do idx=1,size(shortIntArray)
      if (shortIntArray(idx) == target) return
    end do
    idx = targetNotFound
  end function linFind_shortInt

  !!
  !! Given 2 arrays, it outputs a third array which is a concatenation of them
  !!
  function concatenateArrays_Real(array1,array2) result(out)
    real(defReal),dimension(:),intent(in)              :: array1
    real(defReal),dimension(:),intent(in)              :: array2
    real(defReal),dimension(size(array1)+size(array2)) :: out
    integer(shortInt)                                  :: N, M

    N = size(array1)
    M = size(array2)
    out(1:N) = array1
    out(N+1:N+M) = array2

  end function concatenateArrays_Real

  !!
  !! Concatenate strings from an array into a single long character (tape). Asjusts left and trims
  !! elements of char Array. Adds a blank at the end of a line
  !!
  function arrayConcat(charArray) result(out)
    character(*),dimension(:),intent(in)       :: charArray
    character(:),allocatable                   :: out
    integer(shortInt)                          :: elementLen, trimLen , i

    ! Find total length of elements of charArray after adjusting left and trimming
    trimLen=0
    do i=1,size(charArray)
      elementLen =  len( trim( adjustl( charArray(i))))
      trimLen = trimLen + elementLen
    end do

    ! Allocate output array
    i = trimLen+size(charArray)
    allocate(character(i) :: out)

    ! Make shure output tape is empty
    out = ''

    ! Write elements of the array to output tape
    do i=1,size(charArray)
      out = out // trim( adjustl(charArray(i))) // ' '
    end do

  end function arrayConcat

  !!
  !! Function that searches counts all occurences of a "symbol" in a "string"
  !!
  function countSymbol(string,symbol) result(num)
    character(*),intent(in)  :: string
    character(1),intent(in)  :: symbol
    integer(shortInt)        :: num
    integer(shortInt)        :: start, end, pos

    start = 1
    end   = len(string)
    num   = 0

    do
      pos = index(string(start:end),symbol)
      if (pos == 0) return ! No more occurences of symbol in "string"
      num = num + 1
      start = start + pos ! pos is returned relative to start
    end do

  end function countSymbol

  !!
  !! Goes through the string and adds +1 to balance for each leftS and -1 for each rightS. It
  !! terminates and returns -1 when balance becomes -ve.
  !!
  function symbolBalance(str,leftS,rightS) result (balance)
    character(*),intent(in)       :: str
    character(1),intent(in)       :: leftS
    character(1),intent(in)       :: rightS
    integer(shortInt)             :: balance
    integer(shortInt)             :: i

    balance = 0
    do i=1,len(str)

      if(str(i:i) == leftS) then
        balance = balance + 1

      elseif(str(i:i) == rightS) then
        balance = balance -1

      end if

      if (balance < 0) return

    end do

  end function symbolBalance

  !!
  !! Finds index of next character in signs in the string
  !!
  function indexOfNext(signs,string) result (idx)
    character(1),dimension(:),intent(in)     :: signs
    character(*), intent(in)                 :: string
    integer(shortInt)                        :: idx
    integer(shortInt),dimension(size(signs)) :: temp_idx
    character(100),parameter                 :: here='indexOf (genericProcedures.f90)'

    temp_idx = index(string,signs)


    idx = minval(temp_idx,temp_idx > 0)

    if (idx == huge(temp_idx)) idx = 0

  end function indexOfNext

  !!
  !! Replaces all repeated blanks in string with a single blank
  !!
  subroutine compressBlanks(string)
    character(*), intent(inout)     :: string
    character(len(string))          :: stringCopy
    integer(shortInt)               :: i, j
    logical(defBool)                :: lastBlank


    lastBlank = .false.
    stringCopy = ''
    j = 1

    do i = 1,len(string)
      if (lastBlank) then
        if (string(i:i) /= " ") then
          lastBlank = .false.
          stringCopy(j:j) = string(i:i)
          j=j+1
        end if

      else
        stringCopy(j:j) = string(i:i)
        j = j+1
        if (string(i:i) == " ") then
          lastBlank = .true.
        endif

      end if
    end do
    string = stringCopy

  end subroutine compressBlanks

  !!
  !! Replaces all symbols "oldS" with "newS" in string
  !!
  subroutine replaceChar(string,oldS,newS)
    character(*), intent(inout) :: string
    character(1), intent(in)    :: oldS
    character(1), intent(in)    :: newS
    integer(shortInt)           :: i

    do i = 1,len(string)
      if(string(i:i) == oldS) string(i:i) = newS
    end do

  end subroutine replaceChar

  !!
  !! Compares strings for equality. Ignores leading blanks.
  !!
  elemental function charCmp(char1, char2) result(areEqual)
    character(*), intent(in)  :: char1
    character(*), intent(in)  :: char2
    logical(defBool)          :: areEqual

    areEqual = (trim(adjustl(char1)) == trim(adjustl(char2)))

  end function charCmp

  !!
  !! Perform linear interpolation between defReals
  !!
  elemental function RealReal_linlin_elemental_interpolate(xMin,xMax,yMin,yMax,x) result(y)
    real(defReal), intent(in) :: xMin, xMax, yMin, yMax, x
    real(defReal)             :: y
    real(defReal)             :: interFactor

    interFactor = (x-xMin)/(xMax-xMin)
    y = yMax * interFactor + (1-interFactor)*yMin

  end function RealReal_linlin_elemental_interpolate

  !!
  !! Perform one of ENDF defined interpolation types
  !!
  function RealReal_endf_interpolate(xMin,xMax,yMin,yMax,x,endfNum) result(y)
    real(defReal), intent(in)     :: xMin, xMax, yMin, yMax, x
    integer(shortInt), intent(in) :: endfNum
    real(defReal)                 :: y
    character(100),parameter      :: Here='RealReal_endf_interpolate (genericProcedures.f90)'

    select case (endfNum) ! Naming Convention for ENDF interpolation (inY-inX) i.e. log-lin => logarithmic in y; linear in x
      case (histogramInterpolation)
        y = yMin

      case (linLinInterpolation)
        y = interpolate(xMin,xMax,yMin,yMax,x)

      case (linLogInterpolation)
        y = interpolate(log(xMin),log(xMax),yMin,yMax,log(x))

      case (logLinInterpolation)
        y = interpolate(xMin,xMax,log(yMin),log(yMax),x)
        y = exp(y)

      case (loglogInterpolation)
        y = interpolate(log(xMin),log(xMax),log(yMin),log(yMax),log(x))
        y = exp(y)

      case (chargedParticleInterpolation)
        ! Not implemented
        call fatalError(Here, 'ENDF interpolation law for charged Particles is not implemented')

      case default
        call fatalError(Here, 'Unknown ENDF interpolation number')
    end select

  end function RealReal_endf_interpolate

  !!
  !! Checks if the provided float is an integer. It may not be rebust and requires further
  !! testing. It uses the fact that ceiling and floor of an integer are the same.
  !!
  elemental function isInteger(float) result (isIt)
    real(defReal), intent(in) :: float
    logical(defBool)          :: isIt

    ! It is Fortran 2008 Standard Compliant. Really!
    isIt = (floor(float,longInt) == ceiling(float,longInt))

  end function isInteger

  !!
  !! Function that check if the array is sorted in ascending order (a(i) >= a(i-1) for all i).
  !!
  function isSorted_defReal(array) result (isIt)
    real(defReal),dimension(:),intent(in) :: array
    logical(defBool)                      :: isIt
    integer(shortInt)                     :: i

    do i = 2,size(array)
      if (array(i) < array(i-1)) then
        isIt = .false.
        return
      end if
    end do

    isIt = .true.

  end function isSorted_defReal

  !!
  !! Function that check if the array is sorted in ascending order (a(i) >= a(i-1) for all i).
  !!
  function isSorted_shortInt(array) result (isIt)
    integer(shortInt),dimension(:),intent(in) :: array
    logical(defBool)                          :: isIt
    integer(shortInt)                         :: i

    do i = 2,size(array)
      if (array(i) < array(i-1)) then
        isIt = .false.
        return
      end if
    end do

    isIt = .true.

  end function isSorted_shortInt

  !!
  !! Function that check if the array is sorted in descending order (a(i) <= a(i-1) for all i).
  !!
  function isDescending_defReal(array) result (isIt)
    real(defReal),dimension(:),intent(in) :: array
    logical(defBool)                      :: isIt
    integer(shortInt)                     :: i

    do i = 2,size(array)
      if (array(i) > array(i-1)) then
        isIt = .false.
        return
      end if
    end do

    isIt = .true.

  end function isDescending_defReal

  !!
  !! Function that check if the array is sorted in descending order (a(i) <= a(i-1) for all i).
  !!
  function isDescending_shortInt(array) result (isIt)
    integer(shortInt),dimension(:),intent(in) :: array
    logical(defBool)                          :: isIt
    integer(shortInt)                         :: i

    do i = 2,size(array)
      if (array(i) > array(i-1)) then
        isIt = .false.
        return
      end if
    end do

    isIt = .true.

  end function isDescending_shortInt

  !!
  !! Convert shortInt to character
  !! TODO: tempChar should have a parameterised length - need to come up with a smart way of doing it!
  !!
  function numToChar_shortInt(x) result(c)
    integer(shortInt),intent(in) :: x
    character(:), allocatable    :: c
    character(40)                :: tempChar

    write(tempChar,'(I0)') x
    c = trim(tempChar)

  end function numToChar_shortInt

  !!
  !! Convert shortInt array to character
  !!
  function numToChar_shortIntArray(x) result(c)
    integer(shortInt), dimension(:) ,intent(in) :: x
    character(:), allocatable                   :: c
    character(40)                               :: tempChar
    integer(shortInt)                           :: i

    c = ''
    if(size(x) == 0) then
      c = ''
    else
      write(tempChar,'(I0)') x(1)
      c = trim(tempChar)
    end if

    do i = 2,size(x)
      write(tempChar,'(I0)') x(i)
      c = c//' '//trim(tempChar)
    end do

  end function numToChar_shortIntArray

  !!
  !! Convert longInt to character
  !! TODO: tempChar should have a parameterised length - need to come up with a smart way of doing it!
  !!
  function numToChar_longInt(x) result(c)
    integer(longInt),intent(in) :: x
    character(:), allocatable   :: c
    character(40)               :: tempChar

    write(tempChar,'(I0)') x
    c = trim(tempChar)

  end function numToChar_longInt

  !!
  !! Convert defReal to character
  !! TODO: tempChar should have a parameterised length - need to come up with a smart way of doing it!
  !!
  function numToChar_defReal(x) result(c)
    real(defReal),intent(in)  :: x
    character(:), allocatable :: c
    character(40)             :: tempChar

    write(tempChar,*) x
    c = trim(tempChar)

  end function numToChar_defReal

  !!
  !! Convert defReal array to character
  !!
  function numToChar_defRealArray(x) result(c)
    real(defReal), dimension(:),intent(in)  :: x
    character(:), allocatable               :: c
    character(40)                           :: tempChar
    integer(shortInt)                       :: i

    c = ''
    if(size(x) == 0) then
      c = ''
    else
      write(tempChar,*) x(1)
      c = trim(tempChar)
    end if

    do i = 2,size(x)
      write(tempChar,*) x(i)
      c = c//' '//trim(tempChar)
    end do

  end function numToChar_defRealArray

  !!
  !! Convert character to an Integer
  !!
  !! Looks at first 20 places in the character and if they contain a valid integer
  !! it performs conversion.
  !!
  !! E.G
  !! '2' -> 2 OK!
  !! '-003' -> -3 OK!
  !! '  2E+03' -> FAIL!
  !! ' 7 is Swell' -> FAIL!
  !! '7                   A' -> 7 OK!
  !!
  !! Args:
  !!   str [in]      -> character to convert
  !!   error [inout] -> Optional. Set to .TRUE. if conversion has failed
  !! Result:
  !!   An integer contained within first 20 fields of str.
  !! Error:
  !!   Fortran Intrinsic error upon failed conversion Unless error is present.
  !!   If error argument is present it is set to .TRUE. if conversion failed by any reason and
  !!   the value of i becomes undefined
  !!
  function charToInt(str, error) result(i)
    character(*), intent(in)                 :: str
    logical(defBool),intent(inout), optional :: error
    integer(shortInt)                        :: i
    integer(shortInt)                        :: state

    if(present(error)) then
      read(str,'(I20)', IOSTAT=state) i
      error = state /= 0
    else
      read(str,'(I20)') i
    end if

  end function charToInt

  !!
  !! Subroutine takes a normilised direction vector dir and rotates it by cosine of a polar angle
  !! mu and azimuthal angle phi (in radians).
  !! Procedure will produce incorrect results WITHOUT error message if dir is not normalised
  !!
  pure function rotateVector(dir, mu, phi) result(newDir)
    real(defReal), dimension(3), intent(in)    :: dir
    real(defReal), intent(in)                  :: mu
    real(defReal), intent(in)                  :: phi
    real(defReal), dimension(3)                :: newDir
    real(defReal)                              :: u, v, w
    real(defReal)                              :: sinPol, cosPol, A, B

    ! Precalculate cosine and sine of polar angle
    sinPol = sin(phi)
    cosPol = cos(phi)

    ! Load Cartesian components of direction.
    u = dir(1)
    v = dir(2)
    w = dir(3)

    ! Perform standard rotation. Note that indexes are parameterised
    A = sqrt(max(ZERO, ONE - mu*mu))
    B = sqrt(max(ZERO, ONE - w*w  ))


    if (B > 1E-8) then
      newDir(1) = mu * u + A * (u*w*cosPol - v * sinPol) / B
      newDir(2) = mu * v + A * (v*w*cosPol + u * sinPol) / B
      newDir(3) = mu * w - A * B * cosPol

    else
      B = sqrt(max(ZERO, ONE - v*v))
      newDir(1) = mu * u + A *(u*v*cosPol + w * sinPol) / B
      newDir(2) = mu * v - A * B * cosPol
      newDir(3) = mu * w + A* (v*w*cosPol - u * sinPol) /B

    end if

    newDir = newDir / norm2(newDir)

  end function rotateVector

  !!
  !! Generate Euler rotation matrix using ZXZ convention
  !!
  !! Args:
  !!   matrix [out] -> Space for the matrix dimension(3,3)
  !!   phi [in] -> Initial rotation over Z axis [deg]. In 0 to 360.
  !!   theta [in] -> 2nd rotation over tranfromed X' axis [deg]. In 0 to 180.
  !!   psi [in] -> Final rotation over transformed Z' axis [deg]. In 0 to 360.
  !!
  !! Errors:
  !!   fatalError if any angle is beyond its range
  !!
  subroutine rotationMatrix(matrix, phi, theta, psi)
    real(defReal), dimension(3,3), intent(out) :: matrix
    real(defReal), intent(in)                  :: phi
    real(defReal), intent(in)                  :: theta
    real(defReal), intent(in)                  :: psi
    real(defReal) :: sin_phi, cos_phi, sin_t, cos_t, sin_psi, cos_psi, conv
    character(100), parameter :: Here = 'rotationMatrix (genericProcedures.f90)'

    ! Check input data
    if (phi < ZERO .or. phi >= 360.0_defReal) then
      call fatalError(Here, 'Angle phi must be in <0;360). Is: '//numToChar(phi))

    else if (theta < ZERO .or. theta > 180.0_defReal) then
      call fatalError(Here, 'Angle theta must be in <0;180>. Is: '//numToChar(theta))

    else if (psi < ZERO .or. psi >= 360.0_defReal) then
      call fatalError(Here, 'Angle psi must be in <0;180>. Is: '//numToChar(theta))

    end if

    ! Evaluate trigonometric functions
    conv = TWO_PI / 360.0_defReal
    sin_phi = sin(phi * conv)
    cos_phi = cos(phi * conv)
    sin_t   = sin(theta * conv)
    cos_t   = cos(theta * conv)
    sin_psi = sin(psi * conv)
    cos_psi = cos(psi * conv)

    ! Assign matrix elemets
    matrix(1,1) = cos_psi * cos_phi - cos_t * sin_phi * sin_psi
    matrix(1,2) = cos_psi * sin_phi + cos_t * cos_phi * sin_psi
    matrix(1,3) = sin_psi * sin_phi

    matrix(2,1) = -sin_psi * cos_phi - cos_t * sin_phi * cos_psi
    matrix(2,2) = -sin_psi * sin_phi + cos_t * cos_phi * cos_psi
    matrix(2,3) = cos_psi * sin_t

    matrix(3,1) = sin_t * sin_phi
    matrix(3,2) = -sin_t * cos_phi
    matrix(3,3) = cos_t

  end subroutine rotationMatrix

  !!
  !! Dot product for 3D vector
  !!
  pure function dotProduct(a,b) result(x)
    real(defReal),dimension(3), intent(in) :: a,b
    real(defReal)                          :: x

    x = a(1)*b(1) + a(2)*b(2) + a(3)*b(3)

  end function dotProduct

  !!
  !! Cross product for 3D vectors
  !!
  pure function crossProduct(a,b) result(c)
    real(defReal),dimension(3),intent(in) :: a,b
    real(defReal),dimension(3)            :: c

    c = [a(3)*b(2) - a(2)*b(3), &
         a(1)*b(3) - a(3)*b(1), &
         a(2)*b(1) - a(1)*b(2) ]

  end function crossProduct

  !!
  !! Return true if key is in the array
  !!
  !! Args:
  !!   array [in] -> Array of data
  !!   key [in]   -> Required key
  !!
  !! Result:
  !!   True if key is in array. False otherwise
  !!
  pure function isIn(array, key)
    integer(shortInt), dimension(:), intent(in) :: array
    integer(shortInt), intent(in)               :: key
    logical(defBool)                            :: isIn

    isIn =  targetNotFound /= linFind(array, key)

  end function isIn

  !!
  !! Returns true if array contains duplicates
  !!
  pure function hasDuplicates_shortInt(array) result(doesIt)
    integer(shortInt), dimension(:), intent(in) :: array
    logical(defBool)                            :: doesIt
    integer(shortInt), dimension(size(array))   :: arrayCopy
    integer(shortInt)                           :: i

    ! Copy and sort array
    arrayCopy = array
    call quickSort(arrayCopy)

    ! Search through the array looking for duplicates
    doesIt = .false.
    do i = 2, size(array)
      doesIt = doesIt .or. arrayCopy(i) == arrayCopy(i-1)

    end do

  end function hasDuplicates_shortInt

  !!
  !! Returns tue if array contains duplicates
  !!
  pure function hasDuplicates_defReal(array) result(doesIt)
    real(defReal), dimension(:), intent(in) :: array
    logical(defBool)                        :: doesIt
    real(defReal), dimension(size(array))   :: arrayCopy
    integer(shortInt)                       :: i

    ! Copy and sort array
    arrayCopy = array
    call quickSort(arrayCopy)

    ! Search through the array looking for duplicates
    doesIt = .false.
    do i = 2, size(array)
      doesIt = doesIt .or. arrayCopy(i) == arrayCopy(i-1)

    end do

  end function hasDuplicates_defReal

  !!
  !! Returns tue if array contains duplicates
  !! Only for already sorted arrays
  !!
  pure function hasDuplicatesSorted_defReal(array) result(doesIt)
    real(defReal), dimension(:), intent(in) :: array
    logical(defBool)                        :: doesIt
    integer(shortInt)                       :: i

    ! Search through the array looking for duplicates
    doesIt = .false.
    do i = 2, size(array)
      doesIt = doesIt .or. array(i) == array(i-1)
    end do

  end function hasDuplicatesSorted_defReal

  !!
  !! Quicksort for integer array
  !!
  recursive pure subroutine quickSort_shortInt(array)
    integer(shortInt), dimension(:), intent(inout) :: array
    integer(shortInt)                              :: pivot
    integer(shortInt)                              :: i, maxSmall

    if (size(array) > 1) then
      ! Set a pivot to the rightmost element
      pivot = size(array)

      ! Move all elements <= pivot to the LHS of the pivot
      ! Find position of the pivot in the array at the end (maxSmall)
      maxSmall = 0
<<<<<<< HEAD
      do i = 1,size(array)
=======
      do i = 1, size(array)
>>>>>>> 58c33c9d

        if (array(i) <= array(pivot)) then
          maxSmall = maxSmall + 1
          call swap(array(i),array(maxSmall))
        end if
      end do

      ! Recursivly sort the sub arrays divided by the pivot
      call quickSort(array(1:maxSmall-1))
      call quickSort(array(maxSmall+1:size(array)))
    end if

  end subroutine quickSort_shortInt

  !!
  !! Quicksort for real array
  !!
  recursive pure subroutine quickSort_defReal(array)
    real(defReal), dimension(:), intent(inout) :: array
    integer(shortInt)                          :: i, maxSmall, pivot

    if (size(array) > 1) then
      ! Set a pivot to the rightmost element
      pivot = size(array)

      ! Move all elements <= pivot to the LHS of the pivot
      ! Find position of the pivot in the array at the end (maxSmall)
      maxSmall = 0
<<<<<<< HEAD
      do i = 1,size(array)
=======
      do i = 1, size(array)
>>>>>>> 58c33c9d

        if (array(i) <= array(pivot)) then
          maxSmall = maxSmall + 1
          call swap(array(i),array(maxSmall))
        end if
      end do

      ! Recursivly sort the sub arrays divided by the pivot
      call quickSort(array(1:maxSmall-1))
      call quickSort(array(maxSmall+1:size(array)))
    end if

  end subroutine quickSort_defReal

  !!
  !! Quicksort for array1 and array2 of reals by array1
  !! If size(array2) > size(array1) ignores extra elements (does not sort them)
  !! If size(array1) > size(array2) behaviour is undefined.
  !!
  recursive subroutine quickSort_defReal_defReal(array1, array2)
    real(defReal), dimension(:), intent(inout) :: array1
    real(defReal), dimension(:), intent(inout) :: array2
    integer(shortInt)                          :: i, maxSmall, pivot
    character(100),parameter :: Here = 'quickSort_defReal_defReal (genericProcdures.f90)'

    if (size(array1) /= size(array2)) then
      call fatalError(Here,'Arrays have diffrent size!')
    end if

    if (size(array1) > 1) then
      ! Set a pivot to the rightmost element
      pivot = size(array1)

      ! Move all elements <= pivot to the LHS of the pivot
      ! Find position of the pivot in the array1 at the end (maxSmall)
      maxSmall = 0
<<<<<<< HEAD
      do i = 1,size(array1)
=======
      do i = 1, size(array1)
>>>>>>> 58c33c9d

        if (array1(i) <= array1(pivot)) then
          maxSmall = maxSmall + 1
          call swap(array1(i), array2(i), array1(maxSmall), array2(maxSmall))
        end if
      end do

      ! Recursivly sort the sub arrays divided by the pivot
      call quickSort(array1(1:maxSmall-1), array2(1:maxSmall-1))
      call quickSort(array1(maxSmall+1:size(array1)), array2(maxSmall+1:size(array1)))
    end if

  end subroutine quickSort_defReal_defReal

  !!
  !! Swap two integers
  !! Use XOR to avoid extra space (which is completly unnecessary)
  !!
  elemental subroutine swap_shortInt(i1,i2)
    integer(shortInt), intent(inout) :: i1
    integer(shortInt), intent(inout) :: i2
    integer(shortInt)                :: temp

    temp = i1
    i1 = i2
    i2 = temp

  end subroutine swap_shortInt

  !!
  !! Swap to reals
  !!
  elemental subroutine swap_defReal(r1,r2)
    real(defReal), intent(inout) :: r1
    real(defReal), intent(inout) :: r2
    real(defReal)                :: temp

    temp = r1
    r1 = r2
    r2 = temp

  end subroutine swap_defReal

  !!
  !! Swap two pair of reals
  !!
  elemental subroutine swap_defReal_defReal(r1_1, r1_2, r2_1, r2_2)
    real(defReal), intent(inout) :: r1_1
    real(defReal), intent(inout) :: r1_2
    real(defReal), intent(inout) :: r2_1
    real(defReal), intent(inout) :: r2_2
    real(defReal)                :: temp1, temp2

    ! Load first pair into temps
    temp1 = r1_1
    temp2 = r1_2

    ! Assign values of 2nd pair to 1st pair
    r1_1 = r2_1
    r1_2 = r2_2

    ! Assign values of 1st pair to 2nd pair
    r2_1 = temp1
    r2_2 = temp2

  end subroutine swap_defReal_defReal

  !!
  !! Swap character of length nameLen
  !!
  elemental subroutine swap_char_nameLen(c1,c2)
    character(nameLen), intent(inout) :: c1
    character(nameLen), intent(inout) :: c2
    character(nameLen)                :: temp

    temp = c1
    c1 = c2
    c2 = temp

  end subroutine swap_char_nameLen

  pure function charCshift(string,N) result(shifted)
    character(*), intent(in)      :: string
    integer(shortInt), intent(in) :: N
    character(len(string))        :: shifted
    integer(shortInt)             :: i, i_swap

    ! Loop over character and copy character with an offset
    do i = 1, len(string)
      i_swap = modulo(i+N-1,len(string))+1
      shifted(i_swap:i_swap) = string(i:i)
    end do

  end function charCShift

  !!
  !! Convert Particle Type to string
  !!
  !! Args:
  !!   type [in] -> particle type
  !!
  !! Result:
  !!   Allocatable String that describes what particle is this
  !!
  !! Errors:
  !!   For unknown type prints "Unknown <int>" where int is number in type
  !!
  function printParticleType(type) result(str)
    integer(shortInt), intent(in) :: type
    character(:), allocatable     :: str

    select case(type)
      case(P_NEUTRON_CE)
        str = "CE Neutron"

      case(P_NEUTRON_MG)
        str = "MG Neutron"

      case default
        str = "Unknown "// numToChar(type)
    end select
  end function printParticleType

end module genericProcedures<|MERGE_RESOLUTION|>--- conflicted
+++ resolved
@@ -1247,12 +1247,8 @@
       ! Move all elements <= pivot to the LHS of the pivot
       ! Find position of the pivot in the array at the end (maxSmall)
       maxSmall = 0
-<<<<<<< HEAD
-      do i = 1,size(array)
-=======
+
       do i = 1, size(array)
->>>>>>> 58c33c9d
-
         if (array(i) <= array(pivot)) then
           maxSmall = maxSmall + 1
           call swap(array(i),array(maxSmall))
@@ -1280,12 +1276,8 @@
       ! Move all elements <= pivot to the LHS of the pivot
       ! Find position of the pivot in the array at the end (maxSmall)
       maxSmall = 0
-<<<<<<< HEAD
-      do i = 1,size(array)
-=======
+
       do i = 1, size(array)
->>>>>>> 58c33c9d
-
         if (array(i) <= array(pivot)) then
           maxSmall = maxSmall + 1
           call swap(array(i),array(maxSmall))
@@ -1321,12 +1313,8 @@
       ! Move all elements <= pivot to the LHS of the pivot
       ! Find position of the pivot in the array1 at the end (maxSmall)
       maxSmall = 0
-<<<<<<< HEAD
-      do i = 1,size(array1)
-=======
+
       do i = 1, size(array1)
->>>>>>> 58c33c9d
-
         if (array1(i) <= array1(pivot)) then
           maxSmall = maxSmall + 1
           call swap(array1(i), array2(i), array1(maxSmall), array2(maxSmall))
